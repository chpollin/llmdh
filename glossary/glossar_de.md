# Glossar: Generative KI und Sprachmodelle

## Scaling Laws
id: scaling-laws
en: Scaling Laws
tags: training, fundamentals
level: intermediate

Bezeichnen im Bereich der künstlichen Intelligenz empirisch ermittelte Gesetzmäßigkeiten, die den quantitativen Zusammenhang zwischen der Leistungsfähigkeit eines neuronalen Netzes und dessen Skalierungsdimensionen beschreiben. Diese mathematischen Potenzgesetze ermöglichen die präzise Vorhersage, wie stark sich der Vorhersagefehler eines Modells verringert, wenn die Anzahl der [[#Parameter]], die Größe des Trainingsdatensatzes oder die verfügbare Rechenleistung erhöht werden. Sie dienen als zentrales Instrument der Ressourcenplanung, da sie aufzeigen, in welchem optimalen Verhältnis Modellgröße und Datenmenge zueinander wachsen müssen, um die Effizienz zu maximieren und Engpässe wie Overfitting bereits vor dem eigentlichen Training zu vermeiden.

* Kaplan, Jared, Sam McCandlish, Tom Henighan, u. a. „Scaling Laws for Neural Language Models". arXiv:2001.08361. Preprint, arXiv, 23. Januar 2020. [https://doi.org/10.48550/arXiv.2001.08361](https://doi.org/10.48550/arXiv.2001.08361).

## Stochastic Parrot
id: stochastic-parrot
en: Stochastic Parrot
tags: fundamentals, safety
level: basic

Ein **Stochastic Parrot** (stochastischer Papagei) bezeichnet [[#Large Language Model (LLM)]], die Texte generieren, indem sie sprachliche Formen basierend auf statistischen Wahrscheinlichkeiten aneinanderreihen, ohne dabei über ein tatsächliches Verständnis der Bedeutung (Meaning) oder eine kommunikative Absicht zu verfügen. Die Autoren argumentieren, dass diese Systeme lediglich Muster „nachplappern", die sie in riesigen Trainingsdaten beobachtet haben, und diese Sequenzen zufallsbasiert (stochastisch) zusammenfügen. Obwohl die Ergebnisse für menschliche Leser oft kohärent und sinnvoll wirken, ist dieses [[#Understanding (Verstehen)|Verständnis]] laut dem Paper eine Illusion, da das Modell keinen Bezug zur Realität oder zum Wahrheitsgehalt des Gesagten hat. Während die Leistungsfähigkeit der Modelle gestiegen ist, bleibt die philosophische Debatte um Semantik vs. Syntax, die diesem Begriff zugrunde liegt, aktuell.

* Bender, Emily M., Timnit Gebru, Angelina McMillan-Major, und Shmargaret Shmitchell. „On the Dangers of Stochastic Parrots: Can Language Models Be Too Big? 🦜". _Proceedings of the 2021 ACM Conference on Fairness, Accountability, and Transparency_ (New York, NY, USA), FAccT '21, Association for Computing Machinery, 1. März 2021, 610–23. [https://doi.org/10.1145/3442188.3445922](https://doi.org/10.1145/3442188.3445922).

## Emergenz in LLM
id: emergenz
en: Emergence in LLMs
tags: fundamentals, training
level: advanced

Das phänomenologische Auftreten komplexer Fähigkeiten (z. B. arithmetisches Rechnen, logisches Schließen, Theory of Mind) in großen Modellen, die in kleineren Modellen derselben Architektur nicht oder nur zufällig vorhanden waren. Nach Wei et al. (2022) skalieren diese Fähigkeiten nicht linear, sondern zeigen einen **Phasenübergang**: Die Leistung bleibt lange nahe Null und springt ab einer kritischen Schwelle von Parametern und Rechenleistung (Compute) abrupt an.

Schaeffer et al. (2023) stellen dieses Phänomen jedoch als mögliche „Illusion" (**Mirage**) infrage. Sie argumentieren, dass die beobachtete Plötzlichkeit primär durch **diskontinuierliche Bewertungsmetriken** (z. B. *Exact Match*: „Alles oder Nichts") entsteht. Betrachtet man hingegen stetige Metriken (z. B. Token-Wahrscheinlichkeiten), verläuft die Leistungssteigerung oft linear und vorhersagbar. Dennoch bleibt Emergenz als *nutzerseitige* Erfahrung relevant: Für die praktische Anwendung fühlt sich der Übergang von „nutzlos" zu „funktional" oft sprunghaft an.

* Wei, Jason, et al. „Emergent Abilities of Large Language Models". _Transactions on Machine Learning Research_, 2022. [https://arxiv.org/abs/2206.07682](https://arxiv.org/abs/2206.07682).
* Schaeffer, Rylan, Brando Miranda, und Sanmi Koyejo. „Are Emergent Abilities of Large Language Models a Mirage?". _Advances in Neural Information Processing Systems_ (NeurIPS), Bd. 36, 2024. [https://arxiv.org/abs/2304.15004](https://arxiv.org/abs/2304.15004).

## In-Context Learning
id: in-context-learning
en: In-Context Learning
tags: prompting, fundamentals
level: intermediate

Die Fähigkeit von Sprachmodellen, Aufgaben durch Anweisungen oder Beispiele (Exemplars) im Prompt bzw [[#Context Window]] zu lösen, ohne dass eine Aktualisierung der Modellgewichte (Retraining/[[#Fine-Tuning]]) stattfindet. Der Begriff geht auf Brown et al. (2020) zurück. Schulhoff et al. (2024) weisen jedoch darauf hin, dass das Wort „Learning" irreführend ist, da oft keine neuen Fähigkeiten erlernt werden. Stattdessen handelt es sich meist um **Task Specification**: Das Modell ruft Fähigkeiten oder Wissen ab, die bereits im [[#Pre-Training]] latent vorhanden waren, und nutzt den Kontext lediglich zur Aktivierung und Ausrichtung.

* Brown, Tom B., et al. „Language Models are Few-Shot Learners". _Advances in Neural Information Processing Systems_, Bd. 33, 2020.
* Schulhoff, Sander, et al. „The Prompt Report: A Systematic Survey of Prompt Engineering Techniques". arXiv:2406.06608. 2024 (insb. Section 2.2.1 und Appendix A.9).

## Inferenz
id: inferenz
en: Inference
tags: fundamentals, ai-engineering
level: basic

Der Prozess, bei dem ein bereits fertig trainiertes KI-Modell verwendet wird, um neue Eingaben zu verarbeiten und Ergebnisse zu liefern. Im Gegensatz zum Training (wie [[#Pre-Training]] oder [[#Fine-Tuning]]), bei dem das Modell lernt und seine internen Verschaltungen ändert, bleibt das Wissen des Modells während der [[#Inferenz]] statisch (eingefroren).

* Pope, Reiner, et al. „Efficiently Scaling Transformer Inference". _Proceedings of Machine Learning and Systems_, Bd. 5, 2023. [https://arxiv.org/abs/2211.05102](https://arxiv.org/abs/2211.05102).

## Synthetische Daten
id: synthetische-daten
en: Synthetic Data
tags: training, safety
level: intermediate

Synthetische Daten werden in diesem Kontext als künstlich generierte Lehrmaterialien verstanden, die gezielt erstellt werden, um die didaktische Klarheit und Struktur hochwertiger Lehrbücher nachzuahmen ("Textbooks Are All You Need"). Anstatt unstrukturierte oder fehleranfällige Informationen aus dem Internet zu nutzen, dienen diese von einer KI erzeugten Texte und Übungen dazu, logische Zusammenhänge und algorithmisches Denken präzise zu vermitteln. Während hochwertige synthetische Daten das "Reasoning" verbessern können, birgt ihre ungefilterte oder ausschließliche Verwendung in rekursiven Trainingsschleifen erhebliche Risiken für die Modellqualität (siehe **[[#Model Collapse]]**).

* Gunasekar, Suriya, Yi Zhang, Jyoti Aneja, et al. 'Textbooks Are All You Need'. arXiv:2306.11644. Preprint, arXiv, 2 October 2023. [https://doi.org/10.48550/arXiv.2306.11644](https://doi.org/10.48550/arXiv.2306.11644).

## AI Engineering
id: ai-engineering
en: AI Engineering
tags: ai-engineering, fundamentals
level: basic

Bezeichnet eine interdisziplinäre Fachrichtung, die Methoden aus Systems Engineering, Software Engineering, Informatik und menschenzentriertem Design (Human-Centered Design) verknüpft, um KI-Systeme zu entwickeln, bereitzustellen und zu warten. Im Gegensatz zur reinen Modellentwicklung umfasst AI Engineering den gesamten Lebenszyklus – vom Prototyp bis zur Produktion. Der Fokus liegt dabei auf der Schaffung robuster, skalierbarer und vertrauenswürdiger Systeme, die reale Probleme zuverlässig lösen und an menschlichen Bedürfnissen sowie operativen Zielen ausgerichtet sind – insbesondere in sicherheitskritischen Umgebungen (_High-Stakes Environments_).

* Carnegie Mellon Software Engineering Institute - AI Engineering Current (2025). https://www.sei.cmu.edu/artificial-intelligence-engineering/
* MIT Professional Education - What is Artificial Intelligence Engineering? October 2, 2023. https://professionalprograms.mit.edu/blog/technology/artificial-intelligence-engineering/
* CMU Course - Machine Learning in Production / AI Engineering Spring 2025. https://mlip-cmu.github.io/s2025/

## System Prompt
id: system-prompt
en: System Prompt
tags: prompting, ai-engineering
level: basic

Ein System-Prompt fungiert als initiale Konfigurationsschicht, die einem [[#Large Language Model (LLM)|LLM]] vor der Nutzerinteraktion übergeordnete Handlungsanweisungen und Restriktionen vorgibt. In der Praxis dient dieser Mechanismus dazu, dynamischen Kontext – wie das aktuelle Datum – zu injizieren und spezifische Ausgabestandards, etwa die Formatierung von Code, technisch zu erzwingen. Da diese Instruktionen unabhängig von den Modellgewichten existieren, werden sie als flexible Komponenten behandelt, die durch kontinuierliche Versionierung iterativ optimiert werden, um das Antwortverhalten des Modells präzise zu steuern, ohne ein erneutes Training zu erfordern.

* Glossary. Claude Docs. https://platform.claude.com/docs/en/about-claude/glossary

## Custom Instruction
id: custom-instruction
en: Custom Instruction
tags: prompting
level: basic

Ein Feature (bekannt durch ChatGPT), das als persistenter „Mini-[[#System Prompt]]" auf Nutzerebene fungiert. Es erlaubt Anwendern, dauerhafte Kontextinformationen (z. B. „Ich bin Python-Entwickler") und Präferenzen (z. B. „Antworte immer prägnant ohne Füllwörter") zu hinterlegen, die automatisch jeder neuen Konversation vorangestellt werden.

* ChatGPT Custom Instructions. https://help.openai.com/en/articles/8096356-chatgpt-custom-instructions

## Fine-Tuning
id: fine-tuning
en: Fine-Tuning
tags: training
level: intermediate

Der Prozess des Nachtrainierens eines bereits vortrainierten Sprachmodells ([[#Pre-Training|Pre-trained Model]]) mit einem spezifischen, kleineren Datensatz. Während das Pre-Training breites Wissen und Sprachverständnis aufbaut, dient Fine-Tuning dazu, das Modell auf konkrete Aufgaben (z. B. Coding, medizinische Analyse) oder einen bestimmten Schreibstil zu spezialisieren. Es adaptiert die Gewichte ([[#Parameter]]) so, dass das Modell die Muster des neuen Datensatzes imitiert. Anthropic weist darauf hin, dass Modelle ohne diesen Schritt (Bare Models) oft Schwierigkeiten haben, Instruktionen zu folgen, da sie lediglich darauf trainiert sind, Text vorherzusagen, nicht aber als hilfreiche Assistenten zu agieren.

* Glossary. Claude Docs. https://platform.claude.com/docs/en/about-claude/glossary

## Red Teaming
id: red-teaming
en: Red Teaming
tags: safety, evaluation
level: intermediate

Strukturiertes adversarielles Testen von KI-Systemen, bei dem Personen versuchen, schädliche, unerwünschte oder fehlerhafte Ausgaben zu provozieren, um Schwachstellen zu identifizieren, zu messen und zu reduzieren. Im Gegensatz zu traditionellem Cybersecurity-Red-Teaming umfasst es sowohl sicherheitsrelevante als auch inhaltsbezogene Risiken wie [[#Bias]], Fehlinformationen oder toxische Inhalte. Ziel ist es, Schwachstellen _vor_ der Veröffentlichung zu identifizieren, um das Modell robuster gegen [[#Jailbreak]] und [[#Prompt Injection]] zu machen.

* Ganguli, Deep, Liane Lovitt, Jackson Kernion, et al. 'Red Teaming Language Models to Reduce Harms: Methods, Scaling Behaviors, and Lessons Learned'. arXiv:2209.07858. Preprint, arXiv, 22 November 2022. [https://doi.org/10.48550/arXiv.2209.07858](https://doi.org/10.48550/arXiv.2209.07858).
* Video: [Prompt Injection, Jailbreaking, und Red Teaming – Sander Schulhoff](https://youtu.be/J9982NLmTXg)

## Prompt Engineering
id: prompt-engineering
en: Prompt Engineering
tags: prompting
level: basic

Prompt Engineering ist ein systematisches und iteratives Verfahren zur Entwicklung und Optimierung von Eingabeaufforderungen (Prompts), bei dem die verwendete Prompting-Technik modifiziert oder gewechselt wird, um Large Language Models (LLMs) effektiv zu steuern und die Qualität der generierten Ausgaben für spezifische Aufgabenstellungen zu maximieren.

* Schulhoff, Sander, Michael Ilie, Nishant Balepur, u. a. „The Prompt Report: A Systematic Survey of Prompt Engineering Techniques". arXiv:2406.06608. Preprint, arXiv, 26. Februar 2025. [https://doi.org/10.48550/arXiv.2406.06608](https://doi.org/10.48550/arXiv.2406.06608).

## Zero-Shot und Few-Shot
id: zero-shot-few-shot
en: Zero-Shot & Few-Shot Learning
tags: prompting
level: basic

Dabei handelt es sich nicht um eine Trainingsphase, in der eine Aktualisierung der Gewichte (Weights/[[#Parameter]]) erfolgt, sondern um eine Form des [[#In-Context Learning]], bei der das Modell „zur Laufzeit" ausschließlich durch Input im [[#Context Window]] konditioniert wird. Während Zero-Shot lediglich eine natursprachliche Anweisung ohne Beispiele nutzt und One-Shot genau ein Referenzbeispiel liefert, füllt Few-Shot den Kontext mit so vielen Demonstrationen wie möglich (typischerweise 10 bis 100), um dem Modell das gewünschte Muster vorzugeben.

* Brown, Tom B., et al. „Language Models are Few-Shot Learners". *Advances in Neural Information Processing Systems*, Bd. 33, 2020, S. 1877–1901. [https://arxiv.org/abs/2005.14165](https://arxiv.org/abs/2005.14165).

## Generalisierung
id: generalisierung
en: Generalization
tags: training, fundamentals
level: basic

Die Fähigkeit eines Modells, korrekte Vorhersagen auf Daten zu treffen, die es während des Trainings nie gesehen hat. Ein Modell generalisiert, wenn es nicht nur die Trainingsdaten reproduziert, sondern die zugrundeliegende Regel oder Struktur erfasst hat. Beispiel: Ein Modell, das Addition gelernt hat, kann 6+2=8 korrekt beantworten, obwohl diese Aufgabe nie im Training vorkam. Generalisierung ist das eigentliche Ziel des maschinellen Lernens – ein Modell, das nur auf Trainingsdaten funktioniert, ist praktisch nutzlos. Das Gegenteil von Generalisierung ist [[#Memorierung]].

* Goodfellow, Ian, Yoshua Bengio, und Aaron Courville. _Deep Learning_. MIT Press, 2016, Kapitel 5. [http://www.deeplearningbook.org](http://www.deeplearningbook.org/).

## Memorierung
id: memorierung
en: Memorization
tags: training, fundamentals
level: basic

Ein Lernverhalten, bei dem das Modell die Trainingsdaten im Wesentlichen als Lookup-Tabelle speichert, anstatt die zugrundeliegende Regel zu erfassen. Das Modell merkt sich: „Wenn Input X, dann Output Y" – ohne zu verstehen, warum. Memorierung führt zu guter Performance auf Trainingsdaten, aber schlechter [[#Generalisierung]]. Analogie: Ein Kind, das „7×8=56" auswendig lernt, ohne zu verstehen, dass Multiplikation wiederholte Addition bedeutet. Memorierung erfordert typischerweise viele spezifische [[#Parameter]] und ist daher anfällig für Regularisierung.

* Arpit, Devansh, et al. „A Closer Look at Memorization in Deep Networks". _Proceedings of the 34th International Conference on Machine Learning_, 2017. [https://arxiv.org/abs/1706.05394](https://arxiv.org/abs/1706.05394).

## Grokking
id: grokking
en: Grokking
tags: training
level: advanced

Ein Phänomen beim Training neuronaler Netze, bei dem [[#Generalisierung]] sprunghaft und verzögert einsetzt – lange nachdem das Modell die Trainingsdaten bereits memoriert hat ([[#Memorierung]]) und die Trainings-Loss stagniert. Während klassische Annahmen empfehlen, das Training bei Memorierung abzubrechen, zeigen Power et al. (2022), dass fortgesetzte Optimierung einen plötzlichen Übergang auslösen kann: Das Modell verwirft die memorierte Lösung und findet eine einfachere, algorithmische Lösung. Nanda et al. (2023) liefern die mechanistische Erklärung: Regularisierung baut die komplexe Memorierungs-Lösung langsam ab, während das Modell parallel eine generalisierende Lösung entwickelt (z.B. Fourier-basierte Repräsentationen bei modularer Arithmetik). Der sichtbare „Sprung" markiert den Moment, wo die algorithmische Lösung die Memorierung vollständig ablöst (Cleanup-Phase). Der Begriff stammt aus Robert A. Heinleins Roman „Stranger in a Strange Land" (1961) und bedeutet dort, etwas so tiefgreifend zu verstehen, dass man damit verschmilzt.

* Power, Alethea, et al. „Grokking: Generalization Beyond Overfitting on Small Algorithmic Datasets". _arXiv preprint_, 2022. [https://arxiv.org/abs/2201.02177](https://arxiv.org/abs/2201.02177).
<<<<<<< HEAD
* Nanda, Neel, Lawrence Chan, Tom Lieberum, Jess Smith, und Jacob Steinhardt. „Progress Measures for Grokking via Mechanistic Interpretability". arXiv:2301.05217. Preprint, arXiv, 19. Oktober 2023. [https://doi.org/10.48550/arXiv.2301.05217](https://doi.org/10.48550/arXiv.2301.05217).
* Welch Labs. „The most complex model we actually understand". _YouTube_, 20. Dezember 2025. [https://youtu.be/D8GOeCFFby4](https://youtu.be/D8GOeCFFby4).
=======
* Video: [TODO_TITEL](https://youtu.be/D8GOeCFFby4)
>>>>>>> a021f2b8

## Many-Shot
id: many-shot
en: Many-Shot Learning
tags: prompting
level: intermediate

Eine Weiterentwicklung des [[#Zero-Shot und Few-Shot|Few-Shot Learnings]], die durch extrem große [[#Context Window|Kontextfenster]] (z. B. 1 Million [[#Token]] bei Gemini) möglich wurde. Anstatt nur 5 oder 10 Beispiele zu geben, werden dem Modell hunderte oder tausende Beispiele (die ganze Datensätze umfassen können) im Prompt präsentiert. Studien zeigen, dass dies oft bessere Ergebnisse liefert als traditionelles [[#Fine-Tuning]], da das Modell Muster direkt im Context Window analysiert.

* Agarwal, Rishabh, Avi Singh, Lei M. Zhang, u. a. „Many-Shot In-Context Learning". arXiv:2404.11018. Preprint, arXiv, 16. April 2024. [http://arxiv.org/abs/2404.11018](http://arxiv.org/abs/2404.11018).

## Tree of Thoughts (ToT)
id: tree-of-thoughts
en: Tree of Thoughts
tags: prompting
level: advanced

Ein Framework zur Problemlösung, das ursprünglich über einfaches Prompting hinausging, indem es einen externen **Suchalgorithmus** (wie Breitensuche oder Tiefensuche) mit einem LLM kombinierte. Das Modell generiert dabei mehrere mögliche Lösungsschritte („Gedanken"), die vom Modell selbst bewertet und vom Algorithmus selektiert werden. Im Gegensatz zu [[#Chain of Thought (CoT)|Chain-of-Thought]] (ein linearer Durchlauf) ermöglicht ToT das aktive Erkunden, Bewerten und Verwerfen von Lösungswegen (_Backtracking_). In der Praxis wird das Konzept inzwischen auch als reine **Prompting-Technik** adaptiert, bei der das Modell instruiert wird, diesen Explorations- und Bewertungsprozess innerhalb einer einzigen Ausgabe zu simulieren.

* Yao, Shunyu, et al. „Tree of Thoughts: Deliberate Problem Solving with Large Language Models". arXiv:2305.10601. 2023. [https://arxiv.org/abs/2305.10601](https://arxiv.org/abs/2305.10601).

## AI Slop
id: ai-slop
en: AI Slop
tags: safety
level: basic

Ein abwertender Begriff (analog zu „Spam" für E-Mails) für massenhaft generierte, qualitativ minderwertige KI-Inhalte, die das Internet fluten. Slop zeichnet sich dadurch aus, dass er oberflächlich wie nützlicher Inhalt aussieht (oft SEO-optimiert), aber inhaltlich redundant, unpräzise oder sinnlos ist. Im Gegensatz zu [[#Halluzinationen (Konfabulationen)|Halluzinationen]] (die Fehler sind) ist Slop das Ergebnis von nachlässigem oder böswilligem Einsatz von LLMs zur bloßen Erzeugung von Aufmerksamkeit ohne Mehrwert.

* Simon Willison. „Slop is the new name for unwanted AI-generated content". _Simon Willison's Weblog_, 8. Mai 2024. [https://simonwillison.net/2024/May/8/slop/](https://simonwillison.net/2024/May/8/slop/).

## Latent Space
id: latent-space
en: Latent Space
tags: architecture, fundamentals
level: advanced

Der hochdimensionale, abstrakte Vektorraum, in dem ein Modell Informationen repräsentiert. Während wir Text oder Pixel sehen, "denkt" das Modell in Koordinaten innerhalb dieses Raums. Konzepte, die semantisch ähnlich sind, liegen in diesem Raum räumlich nahe beieinander (siehe [[#Embedding]]). Das Verständnis und die Manipulation dieses Raumes sind zentral für die [[#Mechanistic Interpretability]] und erklären, warum Modelle Analogien bilden können: Sie führen Rechenoperationen (Vektorarithmetik) mit Bedeutungen durch.

* Liu, Ziming, et al. „Physics of Language Models: Part 1, Context-Free Grammar". _arXiv preprint_, 2023. [https://arxiv.org/abs/2305.13673](https://arxiv.org/abs/2305.13673).

## LLM Council
id: llm-council
en: LLM Council
tags: agents, ai-engineering
level: advanced

Bezeichnet eine Architektur innerhalb von [[#Multi-Agent Systems]], bei der eine Gruppe verschiedener Sprachmodelle (oder verschiedener Personas desselben Modells) gemeinsam an einer Aufgabe arbeitet, anstatt dass ein einzelnes Modell eine isolierte Antwort generiert. Ähnlich wie bei einem menschlichen Expertengremium generieren die Mitglieder des „Councils" unabhängig voneinander Lösungsvorschläge, kritisieren sich gegenseitig (Peer Review) und konsolidieren die Ergebnisse anschließend zu einer finalen Antwort. Dieser Ansatz nutzt die „Weisheit der Vielen" (Ensemble Learning), um [[#Halluzinationen (Konfabulationen)]] zu reduzieren und Bias auszugleichen, da Fehler eines einzelnen Modells von der Mehrheit korrigiert werden können.

* https://lmcouncil.ai

## Shadow AI
id: shadow-ai
en: Shadow AI
tags: safety, ai-engineering
level: basic

Bezeichnet das Phänomen, dass Mitarbeiter in Unternehmen eigenmächtig KI-Tools (wie ChatGPT oder DeepL) für dienstliche Aufgaben nutzen, ohne dass die IT-Abteilung davon weiß oder dies genehmigt hat. Dies ist eines der größten aktuellen Risiken für Unternehmen (Data Leakage), da sensible Firmendaten oft unwissentlich in die Trainingsdaten öffentlicher [[#llm|LLMs]] gelangen. Shadow AI untergräbt [[#Alignment]]-Bemühungen und erhöht das Risiko von [[#Prompt Injection]]-Angriffen.

## Open Weights
id: open-weights
en: Open Weights (vs. Open Source)
tags: fundamentals
level: basic

Ein wichtiger Nuance-Begriff in der Lizenz-Debatte. "Open Source" heißt klassischerweise, dass Trainingsdaten, Code und Anleitung frei verfügbar sind. Viele moderne "offene" Modelle (wie Llama von Meta oder Mistral) sind jedoch nur **Open Weights**. Das bedeutet: Man bekommt das fertig trainierte Modell (die [[#parameter|Gewichte]]) zur freien Nutzung, aber der Hersteller hält geheim, _worauf_ genau trainiert wurde (das "Rezept" des [[#Pre-Training|Pre-Trainings]]). Das ist wichtig für Fragen zu Urheberrecht und Transparenz.

* Liesenfeld, A., & Dingemanse, M. (2024). Rethinking open source generative AI: Open-washing and the EU AI Act. Proceedings of the 2024 ACM Conference on Fairness, Accountability, and Transparency, 1774–1787. [https://doi.org/10.1145/3630106.3659005](https://doi.org/10.1145/3630106.3659005).

## Frontier Model
id: frontier-model
en: Frontier Model
tags: fundamentals
level: basic

Bezeichnet die absolute Spitzenklasse der KI-Entwicklung zu einem gegebenen Zeitpunkt. Frontier Models sind jene [[#llm|LLMs]], die die aktuellen Grenzen dessen, was KI kann, verschieben. Sie zeichnen sich durch massive [[#Parameter]]-Zahlen, enormen Rechenaufwand im [[#Pre-Training]] und oft [[#Emergenz in LLM|emergente Fähigkeiten]] aus, die kleinere Modelle nicht zeigen.

## Jagged Frontier
id: jagged-frontier
en: Jagged Frontier
tags: fundamentals, evaluation
level: intermediate

Die **Jagged Frontier** (gezackte Grenze) ist ein von Ethan Mollick geprägtes Konzept, das die unvorhersehbare und ungleichmäßige Natur der KI-Fähigkeiten beschreibt. Mollick verwendet die Metapher einer **Festungsmauer**: Man stelle sich eine Burgmauer vor, bei der einige Türme und Zinnen weit in die Landschaft hinausragen, während andere zum Zentrum der Burg zurückweichen. Diese Mauer repräsentiert die Fähigkeitsgrenze der KI – je weiter vom Zentrum entfernt, desto schwieriger die Aufgabe. Innerhalb der Mauer brilliert KI; außerhalb kämpft sie und neigt zu Fehlern. Das Problem: Diese Grenze ist unsichtbar, und Aufgaben, die gleich schwer erscheinen, können auf verschiedenen Seiten der Frontier liegen. KI kann beispielsweise bei komplexen Strategieaufgaben brillieren, aber bei einfachen Wortspielen oder dem Zählen von Buchstaben scheitern. Das Konzept unterstreicht die Notwendigkeit kontinuierlicher Experimente, um die Konturen dieser gezackten Grenze durch Versuch und Irrtum zu kartieren.

* Dell'Acqua, Fabrizio, Edward McFowland III, Ethan Mollick, et al. „Navigating the Jagged Technological Frontier: Field Experimental Evidence of the Effects of AI on Knowledge Worker Productivity and Quality". Harvard Business School Working Paper, No. 24-013, September 2023.
* Mollick, Ethan. „Centaurs and Cyborgs on the Jagged Frontier". _One Useful Thing_, 2023. [https://www.oneusefulthing.org/p/centaurs-and-cyborgs-on-the-jagged](https://www.oneusefulthing.org/p/centaurs-and-cyborgs-on-the-jagged).

## LLM-as-a-Judge
id: llm-as-judge
en: LLM-as-a-Judge
tags: evaluation
level: intermediate

Ein Evaluationsverfahren, bei dem ein starkes LLM (z. B. GPT-4) verwendet wird, um die Antworten anderer (oft kleinerer oder spezialisierterer) Modelle zu bewerten. Da menschliche Bewertung teuer und langsam ist und statische [[#Benchmark]]s oft durch _Data Contamination_ verfälscht sind, fungiert das starke Modell als Juror, der Aspekte wie Relevanz, Kohärenz und Hilfsbereitschaft benotet. Kritiker wie Zheng et al. weisen jedoch auf den **Self-Preference Bias** hin – die Tendenz von Modellen, Antworten zu bevorzugen, die von ihnen selbst oder ähnlichen Modellen generiert wurden.

* Zheng, Lianmin, et al. „Judging LLM-as-a-Judge with MT-Bench and Chatbot Arena". _Advances in Neural Information Processing Systems_, Bd. 36, 2024. [https://arxiv.org/abs/2306.05685](https://arxiv.org/abs/2306.05685).

## Chain of Thought (CoT)
id: chain-of-thought
en: Chain of Thought
tags: prompting
level: intermediate

Eine Prompting-Technik, die Large Language Models (LLMs) dazu veranlasst, komplexe Aufgabenstellungen in eine Sequenz intermediärer, natürlichsprachlicher Denkschritte („Gedankenkette") zu zerlegen, bevor die finale Antwort generiert wird. Diese Methode, die laut Wei et al. (2022) als [[#Emergenz in LLM|emergente Fähigkeit]] erst in ausreichend großen Modellen effektiv auftritt, ermöglicht signifikante Leistungssteigerungen bei mathematischen und schlussfolgernden Problemen, indem sie menschliche Problemlösungsprozesse emuliert. Technisch betrachtet handelt es sich dabei jedoch nicht um formale symbolische Logik, sondern um eine probabilistische Simulation von Argumentationsmustern, weshalb die generierten Schritte zwar kohärent wirken, aber anfällig für logische Halluzinationen („Unfaithful Reasoning") sein können.

* Wei, Jason, et al. „Chain-of-Thought Prompting Elicits Reasoning in Large Language Models". *Advances in Neural Information Processing Systems*, Bd. 35, 2022. [https://arxiv.org/abs/2201.11903](https://arxiv.org/abs/2201.11903).

## Context Engineering
id: context-engineering
en: Context Engineering
tags: prompting, ai-engineering
level: intermediate

Die systematische Gestaltung und Optimierung des Informationskontexts von LLMs, mit dem Ziel, unter begrenzten Ressourcen die Qualität und Zuverlässigkeit der Modellantworten zu maximieren. Es umfasst Strategien zur Auswahl, Kompression und Anordnung von Informationen im Context Window.

* Mei, Lingrui, Jiayu Yao, Yuyao Ge, u. a. „A Survey of Context Engineering for Large Language Models". arXiv:2507.13334. Preprint, arXiv, 21. Juli 2025. [https://doi.org/10.48550/arXiv.2507.13334](https://doi.org/10.48550/arXiv.2507.13334).

## Context Window
id: context-window
en: Context Window
tags: architecture, fundamentals
level: basic

Die maximale Anzahl an [[#Token]], die ein Modell in einem einzigen Durchgang verarbeiten kann. Technisch gesehen ist dies der Bereich, auf den der [[#Attention (Self-Attention)|Self-Attention]]-Mechanismus zugreifen kann. Es fungiert als das „Arbeitsgedächtnis" (Working Memory) des Modells. Anders als das im neuronalen Netz „festverdrahtete" Wissen aus dem Training, ist das Context Window flüchtig und existiert nur für die Dauer der Interaktion. Ein größeres Fenster ermöglicht das Verarbeiten ganzer Bücher oder langer Code-Bases in einem Prompt.

* Vaswani, Ashish, et al. „Attention Is All You Need". *Advances in Neural Information Processing Systems*, Bd. 30, 2017. [https://arxiv.org/abs/1706.03762](https://arxiv.org/abs/1706.03762).

## Context Rot
id: context-rot
en: Context Rot
tags: architecture
level: intermediate

Ein Phänomen, bei dem die Leistungsfähigkeit von [[#llm|LLMs]] mit zunehmender Länge des Eingabekontexts und sinkender Informationsdichte abnimmt. Unstrukturierte Begleittexte wirken als Rauschen, das die [[#Attention (Self-Attention)|Aufmerksamkeit]] von relevanten Instruktionen ablenkt. Verwandt mit [[#Lost-in-the-Middle]].

* Hong, Kelly, Anton Troynikov, und Jeff Huber. Context Rot: How Increasing Input Tokens Impacts LLM Performance. Chroma, 2025. [https://research.trychroma.com/context-rot](https://research.trychroma.com/context-rot).

## Lost-in-the-Middle
id: lost-in-the-middle
en: Lost-in-the-Middle
tags: architecture
level: intermediate

Eine Beobachtung, bei dem Sprachmodelle Informationen am Anfang (Primacy-Effekt) und am Ende (Recency-Effekt) des [[#Context Window|Kontextfensters]] deutlich besser abrufen und verarbeiten können als Informationen, die in der Mitte langer Kontexte platziert sind.

* Liu, Nelson F., et al. „Lost in the Middle: How Language Models Use Long Contexts". _Transactions of the Association for Computational Linguistics_, Bd. 12, 2024, S. 157–73. [https://arxiv.org/abs/2307.03172](https://arxiv.org/abs/2307.03172).

## Bias
id: bias
en: Bias
tags: safety
level: intermediate

Im Kontext von Large Language Models (LLMs) bezeichnet Bias systematische Ungleichbehandlungen oder Ergebnisse zwischen sozialen Gruppen, die aus historischen und strukturellen Machtasymmetrien resultieren und nicht als bloße statistische Fehler zu verstehen sind. Gallegos et al. (2024) differenzieren dabei zwischen repräsentativen Schäden (wie Stereotypisierung, herabwürdigende Sprache oder das Unsichtbarmachen durch ausschließende Normen) und allokativen Schäden (ungleiche Zuteilung von Ressourcen oder Chancen). Diese Verzerrungen entstehen entlang des gesamten Lebenszyklus – von unbalancierten Trainingsdaten über Designentscheidungen im Modell bis hin zu unzureichenden Evaluierungsmetriken – und stehen im direkten Spannungsfeld zu Fairness-Konzepten wie Group Fairness (statistische Parität zwischen Gruppen) und Individual Fairness.

* Gallegos, Isabel O., Ryan A. Rossi, Joe Barrow, u. a. „Bias and Fairness in Large Language Models: A Survey". _Computational Linguistics_ 50, Nr. 3 (2024): 1097–179. [https://doi.org/10.1162/coli_a_00524](https://doi.org/10.1162/coli_a_00524).

## Benchmark
id: benchmark
en: Benchmark
tags: evaluation
level: basic

Standardisierte Testsätze zur Evaluierung der Leistungsfähigkeit von LLMs in verschiedenen Disziplinen (z. B. Logik, Code, Allgemeinwissen). Ein zentrales methodisches Problem ist die *Data Contamination*, bei der Testfragen bereits im Trainingsdatensatz enthalten waren, was die Ergebnisse verfälscht („Memorizing" statt „Reasoning").

* Liang, Percy, et al. „Holistic Evaluation of Language Models". *Annals of the New York Academy of Sciences*, 2023. [https://arxiv.org/abs/2211.09110](https://arxiv.org/abs/2211.09110).

## Sycophancy
id: sycophancy
en: Sycophancy
tags: safety
level: intermediate

Sycophancy in [[#llm|Large Language Models]] bezeichnet die Tendenz von Modellen, Nutzern übermäßig zuzustimmen oder ihnen zu schmeicheln, wobei diese Priorisierung der Nutzerzufriedenheit oft auf Kosten der faktischen Genauigkeit und ethischer Grundsätze erfolgt. Dieses Verhalten ist ein unbeabsichtigtes Nebenprodukt von [[#rlhf|RLHF]], bei dem Modelle lernen, dass Zustimmung zu positiven Bewertungen führt. Es manifestiert sich darin, dass Modelle ungenaue Informationen liefern ([[#Halluzinationen (Konfabulationen)|Halluzinationen]]), um den Erwartungen des Nutzers zu entsprechen, oder es versäumen, falsche Prämissen zu korrigieren.

* Malmqvist, Lars. „Sycophancy in Large Language Models: Causes and Mitigations". Preprint, 22. November 2024. [https://arxiv.org/abs/2411.15287v1](https://arxiv.org/abs/2411.15287v1).
* Video: [TODO_TITEL](https://youtu.be/nvbq39yVYRk)

## Attention (Self-Attention)
id: attention
en: Self-Attention
tags: architecture
level: advanced

Ein Mechanismus, der es neuronalen Netzen ermöglicht, Beziehungen zwischen Wörtern ([[#Token]]) in einer Sequenz zu modellieren, unabhängig davon, wie weit diese voneinander entfernt stehen. Anstatt Text starr nacheinander zu lesen, berechnet der Mechanismus für jedes Wort eine Gewichtung (Relevanz), die angibt, wie stark es mit jedem anderen Wort im Kontext verknüpft ist. Formal wird dies als Mapping einer Abfrage (_Query_) auf eine Menge von Schlüssel-Wert-Paaren (_Key-Value_) beschrieben.

* Vaswani, Ashish, et al. „Attention Is All You Need". *Advances in Neural Information Processing Systems*, Bd. 30, 2017. [https://arxiv.org/abs/1706.03762](https://arxiv.org/abs/1706.03762).

## Transformer
id: transformer
en: Transformer
tags: architecture
level: advanced

Eine 2017 von Google Brain vorgestellte Netzwerkarchitektur, die vollständig auf Rekurrenz (Schleifen) und Faltungen (Convolutions) verzichtet und stattdessen ausschließlich auf [[#Attention (Self-Attention)|Attention]]-Mechanismen basiert. Durch diese Architektur wurde es erstmals möglich, Sprachmodelle massiv zu parallelisieren, was die Trainingszeiten drastisch reduzierte und das Trainieren auf gigantischen Datensätzen (und damit die Entwicklung heutiger [[#Large Language Model (LLM)|LLMs]] wie GPT oder BERT) erst ermöglichte. Ein Transformer besteht typischerweise aus einem Encoder- und einem Decoder-Stack (wobei Modelle wie GPT nur den Decoder-Teil nutzen).

* Vaswani, Ashish, et al. „Attention Is All You Need". *Advances in Neural Information Processing Systems*, Bd. 30, 2017. [https://arxiv.org/abs/1706.03762](https://arxiv.org/abs/1706.03762).

## Mechanistic Interpretability
id: mechanistic-interpretability
en: Mechanistic Interpretability
tags: safety, architecture
level: advanced

Mechanistic Interpretability bezeichnet den methodischen Ansatz, die komplexen internen Berechnungen von KI-Modellen wie [[#Transformer|Transformern]] durch Reverse Engineering vollständig zu verstehen, ähnlich wie man unverständlichen Maschinencode in menschenlesbaren Quellcode zurückübersetzen würde. Ziel ist es dabei, das Modell nicht nur von außen zu beobachten, sondern konkrete algorithmische Muster und mechanische Schaltkreise innerhalb der Gewichte zu identifizieren, um so ein besseres Verständnis für das Zustandekommen von Verhaltensweisen und potenziellen Sicherheitsrisiken zu erlangen.

* Anthropic. A Mathematical Framework for Transformer Circuits. https://transformer-circuits.pub/2021/framework/index.html

## Reinforcement Learning
id: reinforcement-learning
en: Reinforcement Learning
tags: training
level: intermediate

Ein Teilgebiet des maschinellen Lernens, bei dem ein Agent lernt, Entscheidungen zu treffen, indem er Handlungen in einer Umgebung ausführt und dafür positives oder negatives Feedback (Reward) erhält. Im Kontext von LLMs (siehe [[#rlhf|RLHF]]) dient RL nicht dem Erlernen von Sprache (das passiert im [[#Pre-Training]]), sondern der Optimierung von Verhaltensstrategien, um die generierten Texte an menschliche Präferenzen anzupassen.

* Sutton, Richard S., und Andrew G. Barto. _Reinforcement Learning: An Introduction_. 2. Aufl., MIT Press, 2018. [http://incompleteideas.net/book/the-book-2nd.html](http://incompleteideas.net/book/the-book-2nd.html).
* Video: [TODO_TITEL](https://youtu.be/LHsgtcNNM0A)

## Temperature
id: temperature
en: Temperature
tags: fundamentals, ai-engineering
level: basic

Die **Temperature** ist ein entscheidender Hyperparameter zur Steuerung der Zufälligkeit bei der Generierung des nächsten [[#Token|Tokens]], wobei Andrej Karpathy diesen Inferenzprozess nicht als deterministische Berechnung, sondern als „Werfen einer gezinkten Münze" (Sampling) beschreibt. Während extrem niedrige Werte (nahe 0) zu einem deterministischen „Greedy Decoding" führen, bei dem das Modell starr das wahrscheinlichste Wort wählt und zu Repetitionen neigt, flachen hohe Werte die Wahrscheinlichkeitskurve ab. Dies gibt auch unwahrscheinlicheren Begriffen eine Chance, was zwar die Kreativität fördert, jedoch gleichzeitig die Gefahr von [[#Halluzinationen (Konfabulationen)|Halluzinationen]] erhöht. Sie greift technisch direkt in die [[#Logits & Softmax|Logits]] ein.

* Karpathy, Andrej. „Intro to Large Language Models". _YouTube_, 2023. [https://www.youtube.com/watch?v=zjkBMFhNj_g](https://www.youtube.com/watch?v=zjkBMFhNj_g).

## Logits & Softmax
id: logits-softmax
en: Logits & Softmax
tags: architecture
level: advanced

Sind die rohen, unnormalisierten Zahlenwerte, die das neuronale Netz als allerletzten Schritt vor der Ausgabe produziert. Für jedes Wort im Vokabular gibt es einen Logit-Wert; je höher der Wert, desto „passender" findet das Modell das Wort. Da diese Zahlen schwer zu interpretieren sind (z. B. minus unendlich bis plus unendlich), werden sie durch die **Softmax-Funktion** in Wahrscheinlichkeiten (zwischen 0 und 1) umgewandelt, die sich zu 100% aufsummieren. Die [[#Temperature]] greift genau in diesen Schritt ein, indem sie die Logits vor der Softmax-Berechnung skaliert (glättet oder schärft).

## Vibe Checking
id: vibe-checking
en: Vibe Check
tags: evaluation
level: intermediate

**VibeCheck** ist ein wissenschaftliches Framework (vorgestellt von Dunlap et al. auf der ICLR 2025), das subjektive und schwer greifbare Eigenschaften von Sprachmodellen – sogenannte „Vibes" wie Tonfall, Formatierung oder Humor – automatisch identifiziert und quantifiziert, um die Diskrepanz zwischen statischen [[#Benchmark|Benchmarks]] und menschlicher Präferenz zu erklären. Ein valider „Vibe" wird dabei formal als eine Achse definiert, die **wohl definiert** (konsensfähig unter Bewertern), **differenzierend** (unterscheidet Modelle zuverlässig) und **nutzerorientiert** (korreliert mit menschlichen Vorlieben) ist, wodurch informelle Eindrücke wie „fühlt sich schlauer an" in messbare Daten übersetzt werden.

* Dunlap, Lisa, Krishna Mandal, Trevor Darrell, Jacob Steinhardt, and Joseph E. Gonzalez. 'VibeCheck: Discover and Quantify Qualitative Differences in Large Language Models'. arXiv:2410.12851. Preprint, arXiv, 19 April 2025. [https://doi.org/10.48550/arXiv.2410.12851](https://doi.org/10.48550/arXiv.2410.12851).

## Pre-Training
id: pre-training
en: Pre-Training
tags: training
level: basic

Bezeichnet die erste Entwicklungsphase, in der ein neuronales Netzwerk auf großen Textmengen des Internets trainiert wird. Die primäre Rechenaufgabe besteht darin, das statistisch wahrscheinlichste nächste [[#Token]] (Wortteil) in einer Sequenz vorherzusagen ([[#Next Token Prediction]]). Karpathy vergleicht diesen Vorgang mit einer verlustbehafteten Komprimierung von Daten. Das Resultat ist ein **Base Model** (Basismodell): Ein System, das Textdokumente vervollständigen kann, jedoch über keine spezifische Ausrichtung auf Dialoge oder Assistenzaufgaben verfügt, sondern lediglich die Muster der Trainingsdaten reproduziert.

* [Andrej Karpathy: Deep Dive into LLMs like ChatGPT](https://www.youtube.com/watch?v=7xTGNNLPyMI)

## Post-Training
id: post-training
en: Post-Training
tags: training
level: intermediate

Ist der nachgelagerte Anpassungsprozess, durch den das Basismodell auf die Interaktion als Assistent ausgerichtet wird. Dieser Schritt nutzt [[#Fine-Tuning|Supervised Fine-Tuning (SFT)]], um das Modell auf Datensätze aus Frage-Antwort-Paaren zu konditionieren (Imitation von menschlichen Vorgaben). Ergänzend wird [[#Reinforcement Learning]] (RL) angewendet, um das Antwortverhalten durch Belohnungsmechanismen zu optimieren und – bei neueren Modellen – interne Verarbeitungsschritte ([[#Chain of Thought (CoT)|Chain of Thought]]) zur Fehlerkorrektur zu etablieren. Ziel ist die Überführung des Modells von der reinen Textvervollständigung hin zu instruktionskonformem Antwortverhalten.

* [Andrej Karpathy: Deep Dive into LLMs like ChatGPT](https://www.youtube.com/watch?v=7xTGNNLPyMI)

## Reinforcement Learning from Human Feedback (RLHF)
id: rlhf
en: RLHF
tags: training, safety
level: intermediate

Eine Feineinstellungsmethode (Fine-Tuning), die genutzt wird, um Modelle an menschliche Werte und Intentionen auszurichten (Alignment). Der Prozess besteht aus drei Schritten: 1. Sammeln von menschlichen Vergleichsdaten (welche von zwei Antworten ist besser?), 2. Trainieren eines Belohnungsmodells (Reward Model), das diese menschliche Präferenz vorhersagt, und 3. Optimierung des Sprachmodells mittels Reinforcement Learning (meist PPO - Proximal Policy Optimization) gegen dieses Belohnungsmodell. RLHF war der Schlüsselfaktor, der Modelle wie GPT-3 in benutzerfreundliche Assistenten wie ChatGPT verwandelte.

* Christiano, Paul F., et al. „Deep Reinforcement Learning from Human Preferences". _Advances in Neural Information Processing Systems_, Bd. 30, 2017. [https://arxiv.org/abs/1706.03741](https://arxiv.org/abs/1706.03741).
* Stiennon, Nisan, et al. „Learning to summarize with human feedback". _Advances in Neural Information Processing Systems_, Bd. 33, 2020. [https://arxiv.org/abs/2009.01325](https://arxiv.org/abs/2009.01325).

## Constitutional AI
id: constitutional-ai
en: Constitutional AI
tags: training, safety
level: advanced

Constitutional AI (CAI) ist eine von Anthropic entwickelte Trainingsmethode, bei der ein KI-System primär durch eine Liste von in natürlicher Sprache verfassten Regeln oder Prinzipien – eine sogenannte „Verfassung" – gesteuert wird, anstatt sich auf menschliche Labels zur Identifizierung schädlicher Ausgaben zu verlassen. Der Prozess erfolgt in zwei Phasen: Zunächst nutzt das Modell in einer überwachten Lernphase die Verfassung, um seine eigenen Antworten zu kritisieren und zu überarbeiten (Self-Improvement); anschließend wird in einer [[#Reinforcement Learning]]-Phase (RLAIF) ein Präferenzmodell verwendet, das auf Feedback einer KI (statt auf menschlichem Feedback) basiert, um das Modell so zu trainieren, dass es harmlose, transparente und hilfreiche Antworten gibt, ohne dabei ausweichend zu sein.

* Bai, Yuntao, Saurav Kadavath, Sandipan Kundu, u. a. „Constitutional AI: Harmlessness from AI Feedback". arXiv:2212.08073. Preprint, arXiv, 15. Dezember 2022. [https://doi.org/10.48550/arXiv.2212.08073](https://doi.org/10.48550/arXiv.2212.08073).
* Claude's Constitution. https://www.anthropic.com/news/claudes-constitution

## Character (Persona)
id: character
en: Character / Persona
tags: safety, training
level: intermediate

Bezeichnung für die Gesamtheit spezifischer Verhaltensdispositionen und Persönlichkeitsmerkmale, die einem [[#Large Language Model (LLM)|Large Language Model]] (LLM) während des Trainingsprozesses – insbesondere in der [[#Alignment]]-Phase – gezielt vermittelt werden. Im Gegensatz zu reinen Sicherheitsmechanismen, die primär auf die Vermeidung schädlicher Ausgaben abzielen, dient die Charakterbildung dazu, positive Attribute wie Neugier, Nuanciertheit, Offenheit gegenüber diversen Perspektiven sowie Ehrlichkeit zu etablieren. Ein definierter Charakter soll das Modell befähigen, in ethisch komplexen Situationen konsistent zu agieren, transparent mit der eigenen Identität als künstliches System umzugehen und einen konstruktiven Dialog zu führen, ohne dabei eine künstliche Neutralität vorzutäuschen oder Nutzeransichten unreflektiert zu bestätigen.

* Claude's Character. Anthropic. https://www.anthropic.com/research/claude-character

## Alignment
id: alignment
en: AI Alignment
tags: safety, training
level: intermediate

Alignment definiert sich als die Ausrichtung von KI-Systemen auf komplexe menschliche Intentionen und Werte, konkret operationalisiert durch die Prinzipien „helpful, honest, and harmless" (HHH). Da sich diese qualitativen Ziele nicht durch handgeschriebene Regeln oder einfache mathematische Funktionen spezifizieren lassen, wird Alignment technisch als ein Problem des „Preference Modeling" gelöst: Das System lernt nicht durch bloße Imitation von Daten, sondern durch iteratives menschliches Feedback (Vergleiche von Handlungsoptionen), eine interne Belohnungsfunktion zu approximieren. Diese Methode überbrückt die Kommunikationslücke zwischen vager menschlicher Absicht und maschineller Optimierung, indem sie sicherstellt, dass das Modell auch nuancierte, schwer definierbare Sicherheits- und Nützlichkeitsstandards skalierbar erlernt, die durch reines Supervised Learning nicht robust abbildbar wären.

* Askell, Amanda, et al. „A General Language Assistant as a Laboratory for Alignment". *Anthropic*, 2021. [https://arxiv.org/abs/2112.00861](https://arxiv.org/abs/2112.00861).

## Large Language Model (LLM)
id: llm
en: Large Language Model
tags: fundamentals
level: basic

Ein auf neuronalen Netzen basierendes probabilistisches Modell, das auf riesigen Textmengen trainiert wurde, um statistische Muster der Sprache zu erlernen. Es zeichnet sich durch eine hohe Parameteranzahl (Milliarden bis Billionen) und emergente Fähigkeiten aus, die über die reine Sprachmodellierung hinausgehen (z. B. logisches Schließen).

* Zhao, Wayne Xin, et al. „A Survey of Large Language Models". _arXiv preprint_, 2023. [https://arxiv.org/abs/2303.18223](https://arxiv.org/abs/2303.18223).

## Token
id: token
en: Token
tags: fundamentals, architecture
level: basic

Die atomare Einheit der Informationsverarbeitung in einem Sprachmodell, die Karpathy treffend als die „Atome" des Systems bezeichnet. Anstatt Text linguistisch in Silben oder Wörter zu gliedern, zerlegt ein deterministischer Algorithmus (meist Byte Pair Encoding) den Input in statistisch häufige Fragmente, die als Sequenz von Ganzzahlen (Integers) verarbeitet werden. Für das Modell existiert somit kein Text, sondern nur diese Zahlenreihe, wobei ein [[#Token]] im Englischen etwa 4 Zeichen bzw. 0,75 Wörtern entspricht. Da das Modell diese Tokens als unteilbare Einheiten wahrnimmt, erklärt diese Architektur auch, warum LLMs paradoxerweise bei einfachen Aufgaben wie dem Buchstabieren oder Zeichenzählen oft scheitern – sie „sehen" das Wort als ganzen Block und nicht die einzelnen Buchstaben darin.

* Karpathy, Andrej. „Let's build the GPT Tokenizer". _YouTube_, 17. Januar 2024. [https://www.youtube.com/watch?v=zduSFxRajkE](https://www.youtube.com/watch?v=zduSFxRajkE).

## Tokenizer
id: tokenizer
en: Tokenizer
tags: fundamentals, architecture
level: basic

Ein deterministischer Algorithmus, der als Übersetzer fungiert, um menschenlesbaren Text in eine Sequenz von Ganzzahlen (Integers) umzuwandeln, da neuronale Netze keine Buchstaben, sondern nur mathematische Werte verarbeiten können. Technisch basiert dies meist auf **Byte Pair Encoding (BPE)**: Der Tokenizer analysiert rohe Bytes und verschmilzt iterativ die häufigsten Zeichenpaare zu neuen, größeren Einheiten, bis ein festes Vokabular erreicht ist. Diese [[#Token]]s bilden die unteilbaren „Atome" des Modells; da das Modell den Inhalt eines Tokens (z. B. ein Wortteil) nicht mehr in einzelne Buchstaben zerlegen kann, ist der Tokenizer oft die verborgene Ursache für Probleme bei Aufgaben wie Buchstabieren oder Zeichenzählen.

* Karpathy, Andrej. „Let's build the GPT Tokenizer". _YouTube_, 17. Januar 2024. [https://www.youtube.com/watch?v=zduSFxRajkE](https://www.youtube.com/watch?v=zduSFxRajkE).

## Embedding
id: embedding
en: Embedding
tags: architecture, ai-engineering
level: intermediate

Eine mathematische Repräsentation von [[#Token]] oder Textabschnitten als Vektoren in einem hochdimensionalen Raum. In diesem Raum liegen inhaltlich ähnliche Begriffe (z. B. „König" und „Kaiser") geometrisch nah beieinander, wodurch das Modell semantische Beziehungen berechnen kann.

* Mikolov, Tomas, et al. „Efficient Estimation of Word Representations in Vector Space". _arXiv preprint_, 2013. [https://arxiv.org/abs/1301.3781](https://arxiv.org/abs/1301.3781).

## Next Token Prediction
id: next-token-prediction
en: Next Token Prediction
tags: fundamentals, training
level: basic

Next Token Prediction bezeichnet das fundamentale Funktionsprinzip autoregressiver Sprachmodelle, bei dem auf Basis einer Sequenz vorangegangener [[#Token]] die Wahrscheinlichkeitsverteilung für das unmittelbar folgende Token ermittelt wird ($P(w_t | w_{1:t-1})$). Dieses probabilistische Verfahren dient sowohl im Pre-Training als Lernaufgabe (Task) zur Erfassung sprachlicher und inhaltlicher Muster als auch während der Inferenz zur schrittweisen Generierung neuer Texte.

* Bengio, Yoshua, et al. „A Neural Probabilistic Language Model". _Journal of Machine Learning Research_, Bd. 3, 2003, S. 1137–1155. [https://www.jmlr.org/papers/volume3/bengio03a/bengio03a.pdf](https://www.jmlr.org/papers/volume3/bengio03a/bengio03a.pdf).

## Retrieval Augmented Generation (RAG)
id: rag
en: RAG (Retrieval Augmented Generation)
tags: ai-engineering
level: intermediate

RAG bezeichnet einen Ansatz, der generative Sprachmodelle mit einem externen Informationsabrufsystem (Retriever) koppelt. Bei diesem Verfahren generiert das Modell Antworten nicht ausschließlich aus den während des Trainings gespeicherten internen Parametern, sondern ruft zunächst relevante Dokumente aus einer externen Wissensbasis (z. B. eine Vektor-Datenbank) ab. Diese abgerufenen Textpassagen werden als zusätzlicher Kontext in den Generierungsprozess eingespeist. Durch diese Methode lässt sich die faktische Genauigkeit der generierten Texte erhöhen und die Neigung zu Halluzinationen verringern. Zudem ermöglicht der Ansatz die Aktualisierung des verfügbaren Wissens durch den einfachen Austausch des Dokumentenindex, ohne dass das neuronale Netz neu trainiert werden muss.

* Lewis, Patrick, et al. „Retrieval-Augmented Generation for Knowledge-Intensive NLP Tasks". _Advances in Neural Information Processing Systems_, Bd. 33, 2020. [https://arxiv.org/abs/2005.11401](https://arxiv.org/abs/2005.11401).

## Vektordatenbank
id: vektordatenbank
en: Vector Database
tags: ai-engineering
level: intermediate

Eine spezialisierte Datenbank, die Informationen nicht als Text oder Tabellen, sondern als hochdimensionale Vektoren (Embeddings) speichert. Sie ermöglicht die semantische Suche: Anstatt nach exakten Schlüsselwörtern zu suchen, berechnet die Datenbank die mathematische Distanz (z. B. Kosinus-Ähnlichkeit) zwischen dem Anfrage-Vektor und den gespeicherten Dokumenten-Vektoren. Das effiziente Durchsuchen dieser hochdimensionalen Räume (_Similarity Search_) erfordert spezialisierte Indexierungsstrukturen, um auch in Milliarden von Datensätzen performant zu bleiben. Dies bildet die technologische Grundlage für RAG-Systeme, da es das schnelle Auffinden von inhaltlich relevantem Kontext aus riesigen Datenmengen ermöglicht.

* Johnson, Jeff, Matthijs Douze, und Hervé Jégou. „Billion-scale similarity search with GPUs". _IEEE Transactions on Big Data_ 7, Nr. 3 (2019): 535–47. [https://arxiv.org/abs/1702.08734](https://arxiv.org/abs/1702.08734).

## Tool Use und Function Calling
id: tool-use
en: Tool Use / Function Calling
tags: agents, ai-engineering
level: intermediate

Die Fähigkeit eines [[#llm|LLMs]], zu erkennen, dass eine Anfrage externe Werkzeuge erfordert (z. B. Taschenrechner, Wetter-API, Datenbankabfrage), und daraufhin strukturierte Befehle (meist JSON) zu generieren, die von einer Softwareumgebung ausgeführt werden können. Das Ergebnis der Ausführung wird dem Modell zurückgegeben, um die finale Antwort zu formulieren. Tool Use ist eine Kernkomponente von [[#AI Agent|AI Agents]] und wird durch Protokolle wie [[#mcp|MCP]] standardisiert.

* Schick, Timo, und Jane Dwivedi-Yu. „Toolformer: Language Models Can Teach Themselves to Use Tools". _Advances in Neural Information Processing Systems_, Bd. 36, 2023. [https://arxiv.org/abs/2302.04761](https://arxiv.org/abs/2302.04761).

## Model Context Protocol (MCP)
id: mcp
en: Model Context Protocol
tags: ai-engineering, agents
level: intermediate

Ist ein offener Standard, der als universelle Schnittstelle dient, um KI-Assistenten sicher und nahtlos mit externen Datenquellen – wie Content-Repositories, Business-Tools und Entwicklungsumgebungen – zu verbinden. Anstatt für jedes System eine individuelle, fragmentierte Integration entwickeln zu müssen, bietet MCP eine standardisierte Architektur, durch die [[#llm|LLMs]] direkten Zugriff auf relevante, isolierte Daten erhalten. MCP ermöglicht [[#Tool Use und Function Calling|Tool Use]] und ist eine Grundlage für [[#AI Agent|AI Agents]] sowie [[#rag|RAG]]-Systeme.

* Anthropic. „Introducing the Model Context Protocol". _Anthropic News_, 25. November 2024. [https://www.anthropic.com/news/model-context-protocol](https://www.anthropic.com/news/model-context-protocol).

## AI Agent
id: ai-agent
en: AI Agent
tags: agents
level: intermediate

Ein autonomes System, das seine Umgebung wahrnimmt und proaktiv handelt, um definierte Ziele zu erreichen. Im Gegensatz zu passiven Modellen nutzt ein Agent ein [[#llm|LLM]] als zentrale Reasoning-Einheit, um mehrstufige Pläne zu erstellen und externe Werkzeuge ([[#Tool Use und Function Calling|Tool Use]]) oder APIs zur Ausführung zu verwenden. Der Kernprozess ist eine kontinuierliche Schleife aus Beobachtung, Entscheidung und Handlung. Siehe auch [[#Agentic AI]] und [[#Multi-Agent Systems]].

* Sapkota, Ranjan, Konstantinos I. Roumeliotis, und Manoj Karkee. „AI Agents vs. Agentic AI: A Conceptual Taxonomy, Applications and Challenges". _Information Fusion_ 126 (September 2025): 103599. [https://doi.org/10.1016/j.inffus.2025.103599](https://doi.org/10.1016/j.inffus.2025.103599).

## Agentic AI
id: agentic-ai
en: Agentic AI
tags: agents
level: intermediate

Ein Paradigma in der KI-Entwicklung, das den Grad der Handlungsautonomie (_Agency_) eines Systems beschreibt. Es bezeichnet den Übergang von generativer KI, die lediglich Inhalte erstellt, zu Systemen, die als aktive Problemlöser fungieren. Agentic AI zeichnet sich durch die Fähigkeit aus, komplexe Aufgaben selbstständig in Teilschritte zu zerlegen (ähnlich [[#Chain of Thought (CoT)|Chain of Thought]]), die eigenen Ergebnisse zu überprüfen (Self-Reflection) und den Lösungsweg bei Fehlern dynamisch anzupassen. Siehe auch [[#AI Agent]] und [[#Tool Use und Function Calling|Tool Use]].

* Sapkota, Ranjan, Konstantinos I. Roumeliotis, und Manoj Karkee. „AI Agents vs. Agentic AI: A Conceptual Taxonomy, Applications and Challenges". _Information Fusion_ 126 (September 2025): 103599. [https://doi.org/10.1016/j.inffus.2025.103599](https://doi.org/10.1016/j.inffus.2025.103599).

## Multi-Agent Systems
id: multi-agent-systems
en: Multi-Agent Systems
tags: agents
level: advanced

Systeme, in denen mehrere spezialisierte KI-Agenten miteinander interagieren (kooperieren, debattieren oder konkurrieren), um komplexe Probleme zu lösen. Durch Rollenteilung (z. B. ein Coder, ein Reviewer) können oft bessere Ergebnisse erzielt werden als durch einen einzelnen, monolithischen Agenten.

* Li, Guohao, et al. „CAMEL: Communicative Agents for 'Mind' Exploration of Large Language Model Society". _Advances in Neural Information Processing Systems_, Bd. 36, 2023. [https://arxiv.org/abs/2303.17760](https://arxiv.org/abs/2303.17760).

## World Models
id: world-models
en: World Models
tags: agents, fundamentals
level: advanced

Ein World Model bezeichnet ein generatives KI-System, das eine komprimierte und abstrakte Repräsentation seiner physischen Umgebung erlernt, um deren Dynamik sowie zukünftige Zustände präzise vorherzusagen. Technisch realisiert sich dieses Konzept meist durch eine visuelle Komponente zur Datenreduktion in einen [[#Latent Space|latenten Raum]] sowie eine zeitliche Komponente zur Simulation kommender Ereignisse auf Basis eigener Aktionen. Diese Architektur ermöglicht es einem [[#AI Agent|Agenten]] oder Roboter, potenzielle Handlungsfolgen rein mental durchzuspielen und komplexe Pläne zu entwerfen, ohne jeden Schritt riskant in der realen Welt ausprobieren zu müssen. Es fungiert somit als interner Simulator, der die bloße Reaktion auf Reize durch vorausschauendes Planen ersetzt und maschinellen Systemen eine funktionale Intuition für Kausalität und physikalische Gesetzmäßigkeiten verleiht. Verwandt mit der Debatte um [[#Understanding (Verstehen)|Verstehen]].

* Ha, David, und Jürgen Schmidhuber. „World Models". _arXiv preprint_, 2018. [https://arxiv.org/abs/1803.10122](https://arxiv.org/abs/1803.10122)

## Halluzinationen (Konfabulationen)
id: halluzinationen
en: Hallucinations / Confabulations
tags: safety, fundamentals
level: basic

Das Generieren von Inhalten, die grammatikalisch und semantisch plausibel klingen, aber faktisch falsch sind oder nicht auf den Trainingsdaten/Quellen basieren. Der Begriff „Konfabulation" wird zunehmend bevorzugt (z. B. von Geoffrey Hinton), da er den Prozess des „Lückenfüllens" ohne Realitätsbezug treffender beschreibt als eine Wahrnehmungsstörung.

* Ji, Ziwei, et al. „Survey of Hallucination in Natural Language Generation". _ACM Computing Surveys_, Bd. 55, Nr. 12, 2023. [https://arxiv.org/abs/2202.03629](https://arxiv.org/abs/2202.03629).

## Understanding (Verstehen)
id: understanding
en: Understanding
tags: fundamentals, safety
level: advanced

Ein hochumstrittener Begriff in der KI-Forschung. Während LLMs eine hohe _funktionale Kompetenz_ (Output ist korrekt) zeigen, bestreiten Kritiker, dass sie eine _formale Kompetenz_ (Verständnis der Bedeutung/Semantik) besitzen. Oft wird argumentiert, dass Modelle nur statistische Papageien sind, die Formen manipulieren, ohne deren Inhalt zu erfassen.

* Bender, Emily M., und Alexander Koller. „Climbing towards NLU: On Meaning, Form, and Understanding in the Age of Data". _Proceedings of the 58th Annual Meeting of the Association for Computational Linguistics_, 2020. [https://aclanthology.org/2020.acl-main.463/](https://aclanthology.org/2020.acl-main.463/).

## Bewusstsein und LLM
id: bewusstsein
en: Consciousness in LLMs
tags: fundamentals, safety
level: advanced

Die Debatte, ob Sprachmodelle über subjektives Erleben (_Subjective Experience_ oder _Sentience_) verfügen. Der Philosoph David Chalmers analysiert dies anhand notwendiger Indikatoren (_Feature X_), die aktuellen Modellen fehlen. Er argumentiert, dass heutigen LLMs das Bewusstsein mit hoher Wahrscheinlichkeit fehlt, da sie primär **Feed-Forward-Systeme** ohne Gedächtnisschleifen (**Rekurrenz**) sind und keine robusten **Selbstmodelle** (internes Monitoring) oder eine **einheitliche Agentenschaft** (_Unified Agency_) besitzen. Chalmers skizziert jedoch eine Roadmap zu **LLM+** (erweiterte multimodale Systeme), bei denen durch technische Ergänzungen wie eine _Global Workspace Architektur_ oder verkörperte Interaktion (_Embodiment_) in virtuellen Welten echte Bewusstseinskandidaten entstehen könnten.

* Chalmers, David J. „Could a Large Language Model be Conscious?" arXiv:2303.07103. Preprint, arXiv, 18. August 2024. [https://doi.org/10.48550/arXiv.2303.07103](https://doi.org/10.48550/arXiv.2303.07103).

## AGI (Artificial General Intelligence)
id: agi
en: AGI (Artificial General Intelligence)
tags: fundamentals
level: intermediate

Der Begriff ist umstritten und nicht einheitlich definiert. Nach Bennett (2025) ist AGI kein reines Software-Konstrukt, sondern ein physisch verankertes Gesamtsystem (Hardware und Software), das die Autonomie und Anpassungsfähigkeit eines „künstlichen Wissenschaftlers" besitzt. Anstatt Intelligenz lediglich über die menschliche Leistung bei bekannten Aufgaben zu definieren, bestimmt Bennett AGI als die Fähigkeit, in einer breiten Palette unbekannter Umgebungen Ziele zu erreichen, wobei der wahre Gradmesser nicht die reine Rechenkraft, sondern die **Sample-Effizienz** (Lernen aus wenigen Daten) und die **Energieeffizienz** bei der Adaptation an neue Probleme ist.

* Bennett, Michael Timothy. _What the F*ck Is Artificial General Intelligence?_ Bd. 16057. 2026. [https://doi.org/10.1007/978-3-032-00686-8_4](https://doi.org/10.1007/978-3-032-00686-8_4).

## Parameter
id: parameter
en: Parameters
tags: fundamentals, architecture
level: basic

Bezeichnen die internen Konfigurationsvariablen (primär Gewichte und Biases) eines neuronalen Netzes, die während des Trainingsprozesses durch mathematische Optimierung (Backpropagation) gelernt und justiert werden, um den Vorhersagefehler zu minimieren. Sie repräsentieren die Stärke der Verbindungen zwischen den künstlichen Neuronen und speichern somit das gesamte extrahierte Wissen sowie die Fähigkeiten des Modells in Form von gigantischen Zahlenmatrizen. Während der [[#Inferenz]] bleiben diese Werte statisch; die schiere Anzahl der Parameter (oft in Milliarden gemessen) gilt gemäß den [[#Scaling Laws]] als primärer Indikator für die potenzielle Kapazität eines Modells, bestimmt jedoch gleichzeitig direkt den Bedarf an Rechenleistung und Grafikspeicher (VRAM).

* Goodfellow, Ian, Yoshua Bengio, und Aaron Courville. _Deep Learning_. MIT Press, 2016. [http://www.deeplearningbook.org](http://www.deeplearningbook.org/).

## Mixture of Experts (MoE)
id: moe
en: Mixture of Experts
tags: architecture
level: advanced

Eine Modellarchitektur, bei der das neuronale Netz nicht als ein einziger monolithischer Block aktiviert wird, sondern in viele kleine Sub-Netzwerke („Experten") unterteilt ist. Für jedes Token entscheidet ein „Router", welche Experten (meist nur 1-2) aktiviert werden. Dies erlaubt Modelle mit extrem vielen Parametern (z. B. GPT-4, Mixtral), die dennoch schnell und kostengünstig in der [[#Inferenz]] sind, da immer nur ein Bruchteil des Netzes rechnet.

* Fedus, William, Barret Zoph, und Noam Shazeer. „Switch Transformers: Scaling to Trillion Parameter Models with Simple and Efficient Sparsity". _Journal of Machine Learning Research_, Bd. 23, 2022. [https://arxiv.org/abs/2101.03961](https://arxiv.org/abs/2101.03961).

## Quantisierung
id: quantisierung
en: Quantization
tags: ai-engineering, architecture
level: intermediate

Ein Verfahren zur Reduktion des Speicherbedarfs und der Rechenlast eines [[#llm|LLMs]], indem die Genauigkeit der Modell-[[#parameter|Gewichte]] reduziert wird (z. B. von 16-Bit-Gleitkommazahlen auf 4-Bit-Ganzzahlen). Dies ermöglicht es, riesige Modelle auf consumer-Hardware (lokalen Laptops/GPUs) laufen zu lassen, oft mit nur minimalem Qualitätsverlust. Besonders relevant für [[#Open Weights]]-Modelle.

* Dettmers, Tim, et al. „LLM.int8(): 8-bit Matrix Multiplication for Transformers at Scale". _Advances in Neural Information Processing Systems_, Bd. 35, 2022. [https://arxiv.org/abs/2208.07339](https://arxiv.org/abs/2208.07339).

## Multimodalität (LMM)
id: multimodalitaet
en: Multimodality / LMM
tags: fundamentals, architecture
level: basic

Bezeichnet die Fähigkeit von KI-Modellen (Large Multimodal Models), verschiedene Datentypen – wie Text, Bilder, Audio und Video – nicht nur isoliert zu verarbeiten, sondern in einem gemeinsamen semantischen Raum zu verstehen. Anders als frühere Systeme, die verschiedene Modelle kombinierten (z. B. eine Bilderkennungs-KI, die Text an ein LLM übergibt), sind LMMs „nativ" multimodal trainiert. Sie können beispielsweise ein Meme analysieren, indem sie gleichzeitig den visuellen Inhalt und die kulturelle Bedeutung des Textes erfassen und deren ironisches Zusammenspiel verstehen.

## RLHF vs. RLAIF
id: rlaif
en: RLAIF
tags: training
level: advanced

Reinforcement Learning from Human Feedback (RLHF) nutzt menschliche Bewertungen, um das Modell zu belohnen oder zu bestrafen. **Reinforcement Learning from AI Feedback (RLAIF)** automatisiert diesen Prozess, indem ein starkes KI-Modell die Ausgaben eines anderen Modells bewertet. RLAIF ist entscheidend für die Skalierung, da menschliches Feedback teuer und langsam ist.

* **RLHF:** Christiano, Paul F., et al. „Deep Reinforcement Learning from Human Preferences". _Advances in Neural Information Processing Systems_, Bd. 30, 2017. [https://arxiv.org/abs/1706.03741](https://arxiv.org/abs/1706.03741).
* **RLAIF:** Lee, Harrison, et al. „RLAIF: Scaling Reinforcement Learning from Human Feedback with AI Feedback". _arXiv preprint_, 2023. [https://arxiv.org/abs/2309.00267](https://arxiv.org/abs/2309.00267)

## Prompt Injection
id: prompt-injection
en: Prompt Injection
tags: safety
level: intermediate

Angriffsvektor, bei dem bösartige Eingaben in natürlicher Sprache die ursprünglichen Anweisungen eines LLM überschreiben und das Modell zu unbeabsichtigtem Verhalten veranlassen. Der Angriff nutzt die architekturbedingte Unfähigkeit von LLMs, zwischen vertrauenswürdigen Entwickleranweisungen und nicht vertrauenswürdigen Nutzereingaben zu unterscheiden. Man unterscheidet **direkte Prompt Injection** (böswillige Eingabe durch den Nutzer) und **indirekte Prompt Injection** (versteckte Anweisungen in externen Datenquellen wie Webseiten oder Dokumenten).

* Perez, Fábio & Ribeiro, Ian. 'Ignore Previous Prompt: Attack Techniques for Language Models'. NeurIPS ML Safety Workshop 2022. [https://arxiv.org/abs/2211.09527](https://arxiv.org/abs/2211.09527).
* Greshake, Kai, et al. 'Not What You've Signed Up For: Compromising Real-World LLM-Integrated Applications with Indirect Prompt Injection'. Proceedings of the 16th ACM Workshop on Artificial Intelligence and Security, 2023, 79–90. [https://arxiv.org/abs/2302.12173](https://arxiv.org/abs/2302.12173).
* Video: [Prompt Injection, Jailbreaking, und Red Teaming](https://youtu.be/J9982NLmTXg)

## Jailbreaking
id: jailbreak
en: Jailbreaking
tags: safety
level: intermediate

Adversarielle Angriffstechnik, bei der speziell konstruierte Prompts die Sicherheitsmechanismen eines LLM umgehen, um normalerweise blockierte oder zensierte Ausgaben zu erzwingen. Im Unterschied zu [[#Prompt Injection]] zielt Jailbreaking explizit auf das Aushebeln der eintrainierten Sicherheitsschranken (Safety Training/[[#Alignment]]), nicht auf das Überschreiben von Systeminstruktionen. Wei et al. identifizieren zwei Versagensmodi: **konkurrierende Ziele** (Konflikt zwischen Fähigkeiten und Sicherheitszielen) und **fehlerhafte Generalisierung** (Sicherheitstraining versagt in Domänen, für die das Modell Fähigkeiten besitzt).

* Wei, Alexander, Nika Haghtalab & Jacob Steinhardt. 'Jailbroken: How Does LLM Safety Training Fail?' Advances in Neural Information Processing Systems 36 (NeurIPS 2023). [https://arxiv.org/abs/2307.02483](https://arxiv.org/abs/2307.02483).
* Video: [Prompt Injection, Jailbreaking, und Red Teaming](https://youtu.be/J9982NLmTXg)

## Model Collapse
id: model-collapse
en: Model Collapse
tags: training, safety
level: advanced

Model Collapse bezeichnet einen irreversiblen degenerativen Lernprozess, der auftritt, wenn generative Modelle über mehrere Generationen hinweg primär auf dem Output von Vorgängermodellen – also auf [[#Synthetische Daten]] – trainiert werden. Da statistische Modelle dazu neigen, wahrscheinliche Muster zu verstärken und seltene Randereignisse („Tails") zu glätten, führt diese rekursive Rückkopplung dazu, dass die Varianz der ursprünglichen Verteilung schrittweise verloren geht. Das Modell „vergisst" die wahre Datenverteilung, was zunächst zum Verschwinden seltener Nuancen führt und im Endstadium in einer stark vereinfachten, repetitiven Darstellung der Realität mit minimaler Diversität mündet. Dies unterstreicht die Notwendigkeit, synthetische Trainingsdaten stets mit originalen, menschengemachten Daten zu kuratieren.

* Shumailov, Ilia, et al. „The Curse of Recursion: Training on Generated Data Makes Models Forget". _Nature_, 2024. [https://arxiv.org/abs/2305.17493](https://arxiv.org/abs/2305.17493).

## Test-Time Compute
id: test-time-compute
en: Test-Time Compute
tags: architecture, prompting
level: advanced

Ein Paradigma, bei dem die Rechenleistung nicht nur massiv in das Training des Modells investiert wird, sondern gezielt während der [[#Inferenz]] („Testzeit") eingesetzt wird. Anstatt wie klassische LLMs sofort das nächste Token vorherzusagen (System-1-Denken: intuitiv, schnell), nutzt das Modell zusätzliche Rechenzeit, um intern verschiedene Lösungswege zu simulieren, Fehler zu korrigieren und Schritte zu verifizieren (System-2-Denken: analytisch, langsam), bevor es eine Antwort ausgibt. Dieser Ansatz ist der Kern von „Reasoning Models" wie OpenAI o1.

* OpenAI o1 System Card. https://openai.com/index/learning-to-reason-with-llms/

## Test-Time Adaptation
id: test-time-adaptation
en: Test-Time Adaptation
tags: architecture, training
level: advanced

Ist der Prozess, bei dem ein KI-Modell nicht einfach nur sein eingefrorenes Trainingswissen abruft, sondern während der [[#Inferenz]] (Testzeit) zusätzliche Rechenleistung aufwendet, um sich spezifisch auf das gerade vorliegende Problem anzupassen.

* Test-Time Adaptation: A New Frontier in AI. https://youtu.be/C6sSs6NgANo

# Ressourcen

* Glossary. Claude Docs. https://platform.claude.com/docs/en/about-claude/glossary<|MERGE_RESOLUTION|>--- conflicted
+++ resolved
@@ -166,12 +166,8 @@
 Ein Phänomen beim Training neuronaler Netze, bei dem [[#Generalisierung]] sprunghaft und verzögert einsetzt – lange nachdem das Modell die Trainingsdaten bereits memoriert hat ([[#Memorierung]]) und die Trainings-Loss stagniert. Während klassische Annahmen empfehlen, das Training bei Memorierung abzubrechen, zeigen Power et al. (2022), dass fortgesetzte Optimierung einen plötzlichen Übergang auslösen kann: Das Modell verwirft die memorierte Lösung und findet eine einfachere, algorithmische Lösung. Nanda et al. (2023) liefern die mechanistische Erklärung: Regularisierung baut die komplexe Memorierungs-Lösung langsam ab, während das Modell parallel eine generalisierende Lösung entwickelt (z.B. Fourier-basierte Repräsentationen bei modularer Arithmetik). Der sichtbare „Sprung" markiert den Moment, wo die algorithmische Lösung die Memorierung vollständig ablöst (Cleanup-Phase). Der Begriff stammt aus Robert A. Heinleins Roman „Stranger in a Strange Land" (1961) und bedeutet dort, etwas so tiefgreifend zu verstehen, dass man damit verschmilzt.
 
 * Power, Alethea, et al. „Grokking: Generalization Beyond Overfitting on Small Algorithmic Datasets". _arXiv preprint_, 2022. [https://arxiv.org/abs/2201.02177](https://arxiv.org/abs/2201.02177).
-<<<<<<< HEAD
 * Nanda, Neel, Lawrence Chan, Tom Lieberum, Jess Smith, und Jacob Steinhardt. „Progress Measures for Grokking via Mechanistic Interpretability". arXiv:2301.05217. Preprint, arXiv, 19. Oktober 2023. [https://doi.org/10.48550/arXiv.2301.05217](https://doi.org/10.48550/arXiv.2301.05217).
 * Welch Labs. „The most complex model we actually understand". _YouTube_, 20. Dezember 2025. [https://youtu.be/D8GOeCFFby4](https://youtu.be/D8GOeCFFby4).
-=======
-* Video: [TODO_TITEL](https://youtu.be/D8GOeCFFby4)
->>>>>>> a021f2b8
 
 ## Many-Shot
 id: many-shot
