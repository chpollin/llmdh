<!DOCTYPE html>
<html lang="en">
    <head>
        <meta charset="UTF-8">
        <meta name="viewport" content="width=device-width, initial-scale=1.0">
        <meta name="description"
            content="Large Language Models for Digital Humanities Research - Summer School by Dr. Christopher Pollin, September 8-11, 2025">
        <meta name="keywords"
            content="LLM, Large Language Models, Digital Humanities, Summer School, Prompt Engineering, Digital Editions">
        <meta name="author" content="Dr. Christopher Pollin, Digital Humanities Craft OG">
        <title>Large Language Models for Digital Humanities Research</title>
        <link rel="stylesheet" href="assets/style.css">
        <!-- Dublin Core Metadata for Zotero -->
        <meta name="DC.title" content="Large Language Models for Digital Humanities Research">
        <meta name="DC.creator" content="Pollin, Christopher">
        <meta name="DC.type" content="InteractiveResource">
        <meta name="DC.format" content="text/html">
        <meta name="DC.language" content="en">
        <meta name="DC.date" content="2025">
        <meta name="DC.publisher" content="Digital Humanities Craft OG">
        <meta name="DC.subject"
            content="Large Language Models; Digital Humanities; Summer School; Prompt Engineering; Digital Editions">
        <meta name="DC.description"
            content="Summer School on Large Language Models for Digital Humanities Research, September 8-11, 2025, featuring sessions on LLM fundamentals, prompt engineering, and digital editions">
        <meta name="DC.rights" content="CC-BY">
        <!-- Citation Metadata -->
        <meta name="citation_title" content="Large Language Models for Digital Humanities Research">
        <meta name="citation_author" content="Pollin, Christopher">
        <meta name="citation_publication_date" content="2025">
        <meta name="citation_publisher" content="Digital Humanities Craft OG">
        <meta name="citation_language" content="en">
    </head>
    <body>
        <!-- Skip to Content Link -->
        <a href="#main-content" class="skip-to-content">Skip to main content</a>
        <!-- Header -->
        <header class="site-header">
            <div class="container">
                <div class="header-content">
                    <div class="logo">
                        <a href="http://dhcraft.org/" target="_blank" rel="noopener noreferrer">
                            <img src="assets/img/dhcraft-logo.png"
                                alt="Digital Humanities Craft OG Logo" width="40" height="40">
                        </a>
                    </div>
                    <h1 class="site-title">LLM Summer School for DH</h1>
                    <nav class="main-nav" role="navigation" aria-label="Main navigation">
                        <a href="#fundamentals">Fundamentals</a>
                        <a href="#prompt-engineering">Prompt Engineering</a>
                        <a href="#digital-editions">Digital Editions</a>
<<<<<<< HEAD
                        <a href="glossary/index.html">Glossary</a>
=======
                        <a href="#promptotyping">Promptotyping</a>
>>>>>>> 11f0ca91
                        <a href="#contact">Contact</a>
                    </nav>
                    <button class="mobile-menu-toggle" aria-label="Toggle navigation menu"
                        aria-expanded="false">☰</button>
                </div>
            </div>
        </header>
        <!-- Hero Section -->
        <section class="hero">
            <div class="container">
                <h1>Large Language Models for Digital Humanities Research</h1>
                <p class="subtitle">Summer School September 8-11, 2025</p>
                <p class="instructor">Dr. Christopher Pollin, Digital Humanities Craft OG</p>
            </div>
        </section>
        <!-- Main Content -->
        <main class="main-content" id="main-content">
            <div class="container">
                <div class="content-wrapper">
                    <!-- Table of Contents (Desktop Sidebar) -->
                    <aside class="toc" role="navigation" aria-label="Table of contents">
                        <h2>Contents</h2>
                        <ul>
                            <li>
                                <a href="#fundamentals">1. LLM Fundamentals</a>
                            </li>
                            <li>
                                <a href="#prompt-engineering">2. Prompt Engineering</a>
                            </li>
                            <li>
                                <a href="#digital-editions">3. Digital Editions</a>
                            </li>
                            <li>
                                <a href="#promptotyping">4. Promptotyping</a>
                            </li>
                        </ul>
                    </aside>
                    <!-- Main Sections -->
                    <div class="sections">
                        <!-- Section 1: LLM Fundamentals -->
                        <section id="fundamentals" class="course-section">
                            <p
                                style="background-color: #fff9e6; border: 1px solid #ffc107; border-radius: 5px; padding: 15px; margin: 20px 0; font-size: 0.95em; color: #856404;">
                                <strong>Work in Progress:</strong> This page and all linked
                                resources are still under development. Content may change, and there
                                might be errors or broken links. If you spot something that needs
                                fixing or have any feedback, please write me – I'd really appreciate
                                it! :) <br />christopher.pollin@dhcraft.org </p>
                            <div class="section-header">
                                <span class="section-number">1</span>
                                <div>
                                    <h2>Large Language Models Fundamentals</h2>
                                </div>
                            </div>
                            <div class="session-day">
                                <h3>Day 1</h3>
                                <div class="session-cards-container">
                                    <button class="scroll-btn scroll-btn-left"
                                        aria-label="Scroll left">‹</button>
                                    <div class="session-cards">
                                        <!-- Card 1: Introduction -->
                                        <article class="session-card">
                                            <div class="card-image">
                                                <img src="assets/img/session1-intro.png"
                                                  alt="Introduction slide preview" loading="lazy">
                                            </div>
                                            <div class="card-content">
                                                <h4>Understanding LLMs: Between Fancy Autocomplete
                                                  and AGI</h4>
                                                <div class="card-time">14:00-15:30</div>
                                                <p class="card-description">This is an introduction
                                                  to LLMs, examining different perspectives on them
                                                  and the critical problems they pose.</p>
                                                <div class="card-resources">
                                                  <a
                                                  href="https://docs.google.com/presentation/d/1q37t3eiHgt1464D1iJJMUFVjIC4Bp_8D50at_QlKY74/edit?usp=sharing"
                                                  class="resource-link" target="_blank"
                                                  rel="noopener noreferrer"> Slides </a>
                                                  <a
                                                  href="https://docs.google.com/document/d/1vsQzpNPWPFHdbQjTPnsuSQx-J1NrVjGOh2L5iP2LAbw/edit?usp=sharing"
                                                  class="resource-link" target="_blank"
                                                  rel="noopener noreferrer"> Lecture manuscript </a>
                                                  <a
                                                  href="https://www.youtube.com/watch?v=vvhZ4P0ZJ-8"
                                                  class="resource-link" target="_blank"
                                                  rel="noopener noreferrer"> Video Part 1 </a>
                                                  <a
                                                  href="https://youtu.be/6B-rHjVdHAQ"
                                                  class="resource-link" target="_blank"
                                                  rel="noopener noreferrer"> Video Part 2 </a>
                                                </div>
                                            </div>
                                        </article>
                                        <!-- Card 2: LLM Fundamentals -->
                                        <article class="session-card">
                                            <div class="card-image">
                                                <img src="assets/img/session1-fundamentals.png"
                                                  alt="LLM Fundamentals slide preview"
                                                  loading="lazy">
                                            </div>
                                            <div class="card-content">
                                                <h4>Large Language Models Fundamentals</h4>
                                                <div class="card-time">16:00-17:30</div>
                                                <p class="card-description">A "non-machine-learning"
                                                  introduction to the core concepts, architecture
                                                  and training principles of LLMs.</p>
                                                <div class="card-resources">
                                                  <a
                                                  href="https://docs.google.com/presentation/d/1k4XoBV-NtjJds9GhtPblUFMnwMvWv_hXtkXqIRdX4tk/edit?usp=sharing"
                                                  class="resource-link" target="_blank"
                                                  rel="noopener noreferrer"> Slides </a>
                                                  <a
                                                  href="https://docs.google.com/document/d/1NeDXOSlh1WAcHWp6lZLALsIt90YGGOtWBdrIqe6AJuM/edit?usp=sharing"
                                                  class="resource-link" target="_blank"
                                                  rel="noopener noreferrer"> Lecture manuscript </a>
                                                  <a
                                                  href="https://dhcraft.org/excellence/blog/System1-42/"
                                                  class="resource-link" target="_blank"
                                                  rel="noopener noreferrer"> System 1.42 Blog (ger)
                                                  </a>
                                                </div>
                                            </div>
                                        </article>
                                    </div>
                                    <button class="scroll-btn scroll-btn-right"
                                        aria-label="Scroll right">›</button>
                                </div>
                            </div>
                        </section>
                        <!-- Section 2: Prompt Engineering -->
                        <section id="prompt-engineering" class="course-section">
                            <div class="section-header">
                                <span class="section-number">2</span>
                                <div>
                                    <h2>Prompt Engineering & AI Engineering</h2>
                                </div>
                            </div>
                            <div class="session-day">
                                <h3>Day 2</h3>
                                <div class="session-cards-container">
                                    <button class="scroll-btn scroll-btn-left"
                                        aria-label="Scroll left">‹</button>
                                    <div class="session-cards">
                                        <!-- Card 1: Prompt Engineering Basics -->
                                        <article class="session-card">
                                            <div class="card-image">
                                                <img src="assets/img/session2-pe-basics.png"
                                                  alt="Prompt Engineering Basics slide preview"
                                                  loading="lazy">
                                            </div>
                                            <div class="card-content">
                                                <h4>Prompt Engineering Basics</h4>
                                                <div class="card-time">09:00-10:30</div>
                                                <p class="card-description">From "Raindancing"
                                                  Prompts to Context Engineering</p>
                                                <div class="card-resources">
                                                  <a
                                                  href="https://docs.google.com/presentation/d/1PQjXp3E11UvdVKlYv_d6cNqyr8pbbQH_dS-Pl9saSwE/edit?usp=sharing"
                                                  class="resource-link" target="_blank"
                                                  rel="noopener noreferrer"> Slides </a>
                                                  <a
                                                  href="https://docs.google.com/document/d/1BcphrnJwg-O5o4caJNJvGK-MHTmN4wyu9R3aTYaK5zw/edit?usp=sharing"
                                                  class="resource-link" target="_blank"
                                                  rel="noopener noreferrer"> Lecture manuscript </a>
                                                  <a
                                                  href="https://youtu.be/syZYqNwsk5A"
                                                  class="resource-link" target="_blank"
                                                  rel="noopener noreferrer"> Video Part 1 </a>
                                                </div>
                                            </div>
                                        </article>
                                        <!-- Card 2: AI Engineering -->
                                        <article class="session-card">
                                            <div class="card-image">
                                                <img src="assets/img/session2-ai-engineering.png"
                                                  alt="AI Engineering slide preview" loading="lazy"
                                                >
                                            </div>
                                            <div class="card-content">
                                                <h4>AI Engineering & Applied Generative AI</h4>
                                                <div class="card-time">11:00-12:30</div>
                                                <p class="card-description">From Demos to Workflows
                                                  (Tools, Techniques and Agents)</p>
                                                <div class="card-resources">
                                                  <a
                                                  href="https://docs.google.com/presentation/d/1ILPhtQRkt3uzQEBVSaZB9PxY0q7De2dCl_POmEG2c8k/edit?usp=sharing"
                                                  class="resource-link" target="_blank"
                                                  rel="noopener noreferrer"> Slides </a>
                                               <a href="https://docs.google.com/document/d/15rWTq4N6-2so61WUHtH7KR8HQVm2yRKk7c-BCGhOnSU/edit?usp=sharing" 
                                                  class="resource-link" target="_blank" rel="noopener noreferrer">
                                                   Lecture manuscript
                                               </a>
                                                </div>
                                            </div>
                                        </article>
                                        <!-- Card 3: Advanced Prompting -->
                                        <article class="session-card">
                                            <div class="card-image">
                                                <img src="assets/img/session2-advanced.png"
                                                  alt="Advanced Prompting slide preview"
                                                  loading="lazy">
                                            </div>
                                            <div class="card-content">
                                                <h4>Advanced Prompting Techniques</h4>
                                                <div class="card-time">14:00-15:30</div>
                                                <p class="card-description">PRISM, Kaskade and other
                                                  advanced prompting techniques</p>
                                                <div class="card-resources">
                                               <a href="https://docs.google.com/presentation/d/1gTIetjQWlxHhlG_eMlxQVAs4cplMaGtKxxxS3Hhf9lE/edit?usp=sharing" 
                                                  class="resource-link" target="_blank" rel="noopener noreferrer">
                                                   Slides
                                               </a>
                                               <a href=" https://docs.google.com/document/d/1pUoMIryxUXIeo_5GE6vB7bizgQ4iPZrwNst72WwKgHI/edit?usp=sharing" 
                                                  class="resource-link" target="_blank" rel="noopener noreferrer">
                                                   Lecture manuscript
                                               </a>
                                                </div>
                                            </div>
                                        </article>
                                        <!-- Card 4: Workshop -->
                                        <article class="session-card">
                                            <div class="card-image">
                                                <img src="assets/img/workshop.png"
                                                  alt="Workshop slide preview" loading="lazy">
                                            </div>
                                            <div class="card-content">
                                                <h4>Hands-on Session</h4>
                                                <div class="card-time">16:00-17:30</div>
                                                <p class="card-description">Practical prompt
                                                  engineering for DH research workflows</p>
                                                <!-- 
                                           <div class="card-resources">
                                               <a href="https://docs.google.com/presentation/d/1gG2RvXXyC-y90At4pxMWxO7dYC0KW7Aerh0hKauOJmA/edit?usp=sharing" class="resource-link">
                                                   Slides
                                               </a>
                                           </div>
                                        -->
                                            </div>
                                        </article>
                                    </div>
                                    <button class="scroll-btn scroll-btn-right"
                                        aria-label="Scroll right">›</button>
                                </div>
                            </div>
                        </section>
                        <!-- Section 3: Digital Editions -->
                        <section id="digital-editions" class="course-section">
                            <div class="section-header">
                                <span class="section-number">3</span>
                                <div>
                                    <h2>LLM-Supported Digital Editions</h2>
                                    <p>Workshop track</p>
                                </div>
                            </div>
                            <div class="session-day">
                                <h3>Day 3 & 4</h3>
                                <div class="session-cards-container">
                                    <button class="scroll-btn scroll-btn-left"
                                        aria-label="Scroll left">‹</button>
                                    <div class="session-cards">
                                        <article class="session-card">
                                            <div class="card-image">
                                                <img src="assets/img/session3-edition.png"
                                                  alt="Digital Editions Overview slide preview"
                                                  loading="lazy">
                                            </div>
                                            <div class="card-content">
                                                <h4>LLM-Supported Modeling, Operationalization, and Exploration for Digital Editions</h4>
                                                <div class="card-time">Day 3 09:00-15:30</div>
                                                <p class="card-description">Comprehensive workshop covering LLM applications for digital editions: TEI modeling, extraction and annotation workflows, and enrichment processes for research data</p>
                                                <div class="card-resources">
                                                  <a
                                                  href="https://docs.google.com/presentation/d/1djlQrA6glBW_s9HC5V4vi4myiIFv4-wSk2GxqR02GJ0/edit?usp=sharing"
                                                  class="resource-link"> Slides </a>
                                                  <a
                                                  href="https://youtu.be/0DtX0pLv4TA"
                                                  class="resource-link" target="_blank"
                                                  rel="noopener noreferrer">Video: TEI-Edition from Word</a>
                                                </div>
                                            </div>
                                        </article>
                                    </div>
                                    <button class="scroll-btn scroll-btn-right"
                                        aria-label="Scroll right">›</button>
                                </div>
                            </div>
                        </section>
                        <!-- Section 4: Promptotyping -->
                        <section id="promptotyping" class="course-section">
                            <div class="section-header">
                                <span class="section-number">4</span>
                                <div>
                                    <h2>Promptotyping</h2>
                                    <p style="color: #856404; font-style: italic;">Note: This section was not part of the original summer school curriculum but has been added as supplementary material</p>
                                </div>
                            </div>
                            <div class="session-day">
                                <h3>Additional Resources</h3>
                                <div class="session-cards-container">
                                    <button class="scroll-btn scroll-btn-left"
                                        aria-label="Scroll left">‹</button>
                                    <div class="session-cards">
                                        <article class="session-card">
                                            <div class="card-image">
                                                <img
                                                  src="assets/img/Promptotyping-Pre-Workshop-24-09-2025-Freiburg.png"
                                                  alt="Promptotyping Overview slide preview"
                                                  loading="lazy">
                                            </div>
                                            <div class="card-content">
                                                <h4>Introduction to Promptotyping</h4>
                                                <div class="card-time">Self-paced learning</div>
                                                <p class="card-description">Extremely rapid, researcher-centric, research-data-driven prototype creation of research tools, workflows, and models using frontier LLMs.</p>
                                                <div class="card-resources">
                                                  <a
                                                  href="https://docs.google.com/presentation/d/1MdnaQoKE4_weUPnffyoVcfId_-wdlD7tlP8X7s5rHvk/edit?usp=sharing"
                                                  class="resource-link" target="_blank"
                                                  rel="noopener noreferrer">Slides (ger) - Pre-Workshop</a>
                                                  <a
                                                  href="https://dhcraft.org/excellence/blog/Vibe-Coding/"
                                                  class="resource-link" target="_blank"
                                                  rel="noopener noreferrer">Vibe Coding Blog (ger) </a>
                                                  <a
                                                  href="https://dhcraft.org/excellence/blog/Promptotyping/"
                                                  class="resource-link" target="_blank"
                                                  rel="noopener noreferrer">Promptotyping Blog (ger) </a>
                                                  <a
                                                  href="https://dhcraft.org/excellence/blog/Critical-Vibing-Claude-4/"
                                                  class="resource-link" target="_blank"
                                                  rel="noopener noreferrer"
                                                  >Critical-Expert-in-the-Loop Blog (ger) </a>
                                                </div>
                                            </div>
                                        </article>
                                    </div>
                                    <button class="scroll-btn scroll-btn-right"
                                        aria-label="Scroll right">›</button>
                                </div>
                            </div>
                        </section>
                        <!-- Resources Section -->
                        <section class="additional-info">
                            <h2>Resources</h2>
                            <ul style="list-style-type: disc; padding-left: 2rem; line-height: 1.8;">
                                <li>
                                    <strong>Summer School:</strong>
                                    <a
                                        href="https://ml-school.uni-koeln.de/"
                                        target="_blank" rel="noopener noreferrer">Access Course
                                        Materials</a>

                                </li>
                                <li>
                                    <strong>Google Drive Folder (Materials):</strong>
                                    <a
                                        href="https://drive.google.com/drive/folders/14IHP-FRyiwgW1d8hb5chmk6QqOjgf815?usp=sharing"
                                        target="_blank" rel="noopener noreferrer">Access Course
                                        Materials</a>
                                </li>
                                <li>
                                    <strong>Zotero:</strong>
                                    <a href="https://www.zotero.org/groups/5319178/agki-dh"
                                        target="_blank" rel="noopener noreferrer"
                                        >www.zotero.org/groups/5319178/agki-dh</a>
                                </li>
                                <li>
                                    <strong>DHd-AG Angewandte Generative KI in den Digitalen
                                        Geisteswissenschaften (AGKI-DH):</strong>
                                    <a href="https://agki-dh.github.io/" target="_blank"
                                        rel="noopener noreferrer">agki-dh.github.io</a>
                                </li>
                                <li>
                                    <strong>YouTube Playlist: Applied Generative AI:</strong>
                                    <a
                                        href="https://youtube.com/playlist?list=PLaHADNRco7n3GKVUD8mAc36pXQ5pnJQVL&si=ec1A-kH9hFGulT7I"
                                        target="_blank" rel="noopener noreferrer">View Playlist</a>
                                </li>
                            </ul>
                        </section>
                        <!-- Additional Information Section -->
                        <section class="additional-info">
                            <h2>Additional Information</h2>
                            <div class="info-grid">
                                <div class="info-card">
                                    <h3>Prerequisites</h3>
                                    <ul>
                                        <li>
                                            <strong>Access to a Frontier LLM (Required)</strong>
                                            <ul style="margin-top: 5px;">
                                                <li>Recommended: Claude 4 Sonnet (Claude Pro)</li>
                                                <li>Alternatives: GPT-5, Gemini 2.5 Pro, Claude
                                                  Sonnet / Opus 4.1</li>
                                                <li>Note: No free/open-source models match these
                                                  capabilities</li>
                                                <li>Cost: ~$20-25/month subscription or $5-10 API
                                                  credits</li>
                                            </ul>
                                        </li>
                                        <li>Python experience (optional but helpful)</li>
                                    </ul>
                                </div>
                                <div class="info-card">
                                    <h3>What to Bring</h3>
                                    <ul>
                                        <li>Laptop with modern web browser</li>
                                        <li>Your research questions and use cases</li>
                                        <li>Sample texts or datasets (optional)</li>
                                        <li>Active LLM subscription or API key or local LLM</li>
                                    </ul>
                                </div>
                                <div class="info-card">
                                    <h3>Workshop Notes</h3>
                                    <ul>
                                        <li><strong>On proprietary models:</strong> Apologies for
                                            the Big Tech dependency, but experiencing frontier
                                            capabilities is essential for understanding the
                                            field</li>
                                        <li><strong>Materials:</strong> Currently hosted on Google
                                            Docs/Slides for easy collaboration. After the summer
                                            school, polished versions will be archived on Zenodo as
                                            PDFs</li>
                                    </ul>
                                </div>
                            </div>
                        </section>
                    </div>
                </div>
            </div>
        </main>
        <!-- Footer -->
        <footer id="contact" class="site-footer">
            <div class="container">
                <div class="footer-content">
                    <div class="contact-info">
                        <h3>Contact Information</h3>
                        <p><strong>Dr. Christopher Pollin</strong><br> Digital Humanities Craft
                            OG<br> Email: <a href="mailto:christopher.pollin@dhcraft.org"
                                >christopher.pollin@dhcraft.org</a><br> GitHub: <a
                                href="https://github.com/chpollin/llmdh" target="_blank"
                                rel="noopener noreferrer">github.com/chpollin/llmdh</a></p>
                        <h4>Course Repository</h4>
                        <p>All course materials, code examples, and additional resources are
                            available on GitHub.</p>
                        <div class="social-links">
                            <h4>Connect</h4>
                            <a href="https://fedihum.org/@chpollin" target="_blank"
                                rel="noopener noreferrer">Mastodon</a> | <a
                                href="https://www.linkedin.com/in/christopher-pollin-463b0a204/"
                                target="_blank" rel="noopener noreferrer">LinkedIn</a> | <a
                                href="https://bsky.app/profile/chpollin.bsky.social" target="_blank"
                                rel="noopener noreferrer">Bluesky</a>
                        </div>
                    </div>
                    <div class="footer-logo">
                        <img src="assets/img/dhcraft-logo-inverse.png"
                            alt="DHCraft - Digital Humanities Craft OG Logo" width="60" height="60">
                        <p>Digital Humanities Craft OG<br>
                            <a href="http://dhcraft.org/" target="_blank" rel="noopener noreferrer"
                                >dhcraft.org</a></p>
                    </div>
                </div>
                <div class="footer-bottom">
                    <p>&copy; 2025 Digital Humanities Craft OG. All course materials are licensed
                        under <a href="https://creativecommons.org/licenses/by/4.0/" target="_blank"
                            rel="noopener noreferrer">CC BY 4.0</a></p>
                </div>
            </div>
        </footer>
        <script src="assets/script.js"></script>
    </body>
</html><|MERGE_RESOLUTION|>--- conflicted
+++ resolved
@@ -48,11 +48,8 @@
                         <a href="#fundamentals">Fundamentals</a>
                         <a href="#prompt-engineering">Prompt Engineering</a>
                         <a href="#digital-editions">Digital Editions</a>
-<<<<<<< HEAD
+                        <a href="#promptotyping">Promptotyping</a>
                         <a href="glossary/index.html">Glossary</a>
-=======
-                        <a href="#promptotyping">Promptotyping</a>
->>>>>>> 11f0ca91
                         <a href="#contact">Contact</a>
                     </nav>
                     <button class="mobile-menu-toggle" aria-label="Toggle navigation menu"
